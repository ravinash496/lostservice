--- conflicted
+++ resolved
@@ -25,15 +25,10 @@
 
         resultx, resulty = reproject_point(x, y, source_srid, target_srid)
 
-<<<<<<< HEAD
-        # Verify value is within (-/+) .000000001
-        self.assertAlmostEqual(resultx, -68.84724495254032, delta=.000000001)
-        self.assertAlmostEqual(resulty, 46.899295967195435, delta=.000000001)
-=======
         # Verify value is within (-/+) .0000000015
         self.assertAlmostEqual(resultx, -68.84724495254032, delta=.0000000015)
         self.assertAlmostEqual(resulty, 46.899295967195435, delta=.0000000015)
->>>>>>> cff5c0c4
+
 
     def test_reproject_point_4326(self):
         """
@@ -47,18 +42,10 @@
         target_srid = 3463
 
         resultx, resulty = reproject_point(x, y, source_srid, target_srid)
-<<<<<<< HEAD
 
-        # Verify value is within (-/+) .000000001
-        self.assertAlmostEqual(resultx, 521164.1680000003, delta=.000000001)
-        self.assertAlmostEqual(resulty, 377812.9680000007, delta=.000000001)
-=======
-        
         # Verify value is within (-/+) .0000000015
         self.assertAlmostEqual(resultx, 521164.1680000003, delta=.0000000015)
         self.assertAlmostEqual(resulty, 377812.9680000007, delta=.0000000015)
-
->>>>>>> cff5c0c4
 
     def test_getutmsrid(self):
         """

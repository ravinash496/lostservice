#!/usr/bin/env python
# -*- coding: utf-8 -*-
"""
.. currentmodule:: lostservice.handling.findservice
.. moduleauthor:: Tom Weitzel <tweitzel@geo-comm.com>

Implementation classes for findservice queries.
"""

import datetime
import pytz
from enum import Enum
from injector import inject
from lostservice.configuration import Configuration
from lostservice.exception import InternalErrorException
from lostservice.model.responses import FindServiceResponse, ResponseMapping, AdditionalDataResponseMapping
from lostservice.exception import ServiceNotImplementedException, LoopException, NotFoundException
import lostservice.geometry as geom
from lostservice.geometryutility import GeometryUtility
from lostservice.db.gisdb import GisDbInterface
from lxml import etree
from shapely.geometry import Polygon
import json
from lostservice.configuration import general_logger
logger = general_logger()
from civvy.db.postgis.query import PgQueryExecutor


class ServiceExpiresPolicyEnum(Enum):
    NoCache = 1
    NoExpiration = 2
    TimeSpan = 3


class PolygonSearchModePolicyEnum(Enum):
    SearchUsingPolygon = 1
    SearchUsingCentroid = 2


class PolygonMultipleMatchPolicyEnum(Enum):
    ReturnFirst = 1
    ReturnAreaMajority = 2
    ReturnLimitWarning = 3


class PointMultipleMatchPolicyEnum(Enum):
    ReturnFirst = 1
    ReturnLimitWarning = 2
    ReturnError = 3

class ServiceBoundaryGeodeticOverridePolicyEnum(Enum):
    MatchRequest = 1
    ReturnReference = 2
    ReturnValue = 3
    ReturnNothing = 4

class ServiceBoundaryCivicOverridePolicyEnum(Enum):
    MatchRequest = 1
    # TODO

class FindServiceConfigWrapper(object):
    """
    A wrapper class for findservice configuration related information.

    """
    @inject
    def __init__(self, config: Configuration):
        """
        Constructor.

        :param config: The configuration object.
        :type config: :py:class:`lostservice.configuration.Configuration`
        """
        self._config = config

    def do_expanded_search(self):
        """
        Gets the proximity search policy.

        :return: ``bool``
        """
        policy = self._config.get('Policy', 'service_boundary_proximity_search_policy', as_object=True, required=False)
        if policy is None:
            policy = False
        return policy

    def expanded_search_buffer(self):
        """
        Gets the service boundary proximity buffer.

        :return: ``float``
        """
        buffer = self._config.get('Policy', 'service_boundary_proximity_buffer', as_object=False, required=False)
        if buffer is None:
            buffer = 0.0

        return float(buffer)

    def polygon_multiple_match_policy(self):
        """
        Gets the polygon multiple match policy.

        :return: :py:class:`PolygonMultipleMatchPolicyEnum`
        """
        retval = None
        policy = self._config.get('Policy', 'polygon_multiple_match_policy', as_object=False, required=False)
        if policy is not None:
            try:
                retval = PolygonMultipleMatchPolicyEnum[policy]
            except KeyError:
                retval = None

        return retval

    def polygon_result_limit_policy(self):
        """
        Gets the maximum number mappings to return. If results exceeds this value include a "toomanyMappings" warning.

        :return: ``int``
        """
        limit = self._config.get('Policy', 'polygon_return_limit_number', as_object=False, required=False)
        if limit is None:
            limit = 5  # Default to 5

        return int(limit)

    def additionaldata_result_limit(self):
        """
        Gets the maximum number mappings to return. If results exceeds this value include a "toomanyMappings" warning.

        :return: ``int``
        """
        limit = self._config.get('AddtionalData', 'return_limit_number', as_object=False, required=False)
        if limit is None:
            limit = 100  # Default to 100

        return int(limit)

    def polygon_search_mode_policy(self):
        """
        Gets the polygon search mode policy.

        :return: :py:class:`PolygonSearchModePolicyEnum`
        """
        retval = None
        policy = self._config.get('Policy', 'polygon_search_mode_policy', as_object=False, required=False)
        if policy is not None:
            try:
                retval = PolygonSearchModePolicyEnum[policy]
            except KeyError:
                retval = None

        return retval

    def point_multiple_match_policy(self):
        """
        Gets the point search mode policy.

        :return: :py:class:`PointMultipleMatchPolicyEnum`
        """
        retval = None
        policy = self._config.get('Policy', 'point_multiple_match_policy', as_object=False, required=False)
        if policy is not None:
            try:
                retval = PointMultipleMatchPolicyEnum[policy]
            except KeyError:
                retval = None

        return retval

    def point_result_limit_policy(self):
        """
        Gets the maximum number mappings to return. If results exceeds this value include a "toomanyMappings" warning.

        :return: ``int``
        """
        limit = self._config.get('Policy', 'point_return_limit_number', as_object=False, required=False)
        if limit is None:
            limit = 5  # Default to 5

        return int(limit)

    def source_uri(self):
        """
        Gets the source URI.

        :return: The configured source URI.
        :rtype: ``str``
        """
        uri = self._config.get('Service', 'source_uri', as_object=False, required=False)
        if uri is None:
            uri = ''
        return uri

    def settings_for_service(self, service):
        """
        Get the service settings for the given boundary.

        :param service: The name of the service boundary.
        :type service: ``str``
        :return: ``dict``
        """
        settings = self._config.get('Service', service, as_object=True, required=False)
        if settings is None:
            # Config not set for specific table use default Service Values
            settings = self._config.get('Service', 'default', as_object=True, required=False)
        return settings

    def settings_for_additionaldata(self, param):
        """
        Get the addtional data settings.
        :param param: name of the parameter to get the setting
        :type param: ``str``
        :return: ``str``
        """
        settings = self._config.get('AddtionalData', param, as_object=False, required=False)
        if settings is None:
            return ""
        return settings

    def additional_data_uri(self):
        """
        Gets the additional data URI.

        :return: The configured additional data URI.
        :rtype: ``str``
        """
        uri = self._config.get('AddtionalData', 'service_urn', as_object=False, required=False)
        if uri is None:
            uri = ''
        return uri

    def additional_data_buffer(self):
        """
        Gets the additional data buffer.

        :return: The configured additional data buffer.
        :rtype: ``float``
        """
        buffer = self._config.get('AddtionalData', 'buffer_meters', as_object=False, required=False)
        if buffer is None:
            buffer = 0.0
        return float(buffer)

    def service_boundary_return_geodetic_override(self):
        """
        Gets the Geodetic service boundary override mode policy.

        :return: :py:class:`ServiceBoundaryGeodeticOverridePolicyEnum`
        """
        retval = None
        policy = self._config.get('Policy', 'service_boundary_return_geodetic_override', as_object=False, required=False)
        if policy is not None:
            try:
                retval = ServiceBoundaryGeodeticOverridePolicyEnum[policy]
            except KeyError:
                retval = None

        return retval

    def service_boundary_return_civic_override(self):
        """
        Gets the Civic service boundary override mode policy.

        :return: :py:class:`ServiceBoundaryCivicOverridePolicyEnum`
        """
        retval = None
        policy = self._config.get('Policy', 'service_boundary_return_civic_override', as_object=False,
                                  required=False)
        if policy is not None:
            try:
                retval = ServiceBoundaryCivicOverridePolicyEnum[policy]
            except KeyError:
                retval = None

        return retval

    def do_polygon_simplification(self):
        """
        Gets the polygon simplification policy.

        :return: ``bool``
        """
        policy = self._config.get('Policy', 'service_boundary_simplify_result', as_object=True, required=False)
        if policy is None:
            policy = False
        return policy

    def simplification_tolerance(self):
        """
        Gets the tolerance range for simplification.

        :return: ``float``
        """
        tolerance = self._config.get('Policy', 'service_boundary_simplify_tolerance', as_object=False, required=False)
        if tolerance is None:
            tolerance = 0.0

        return float(tolerance)

<<<<<<< HEAD
=======
    def find_civic_address_maximum_score(self):
        """
        Gets the maximum score before find service returns notFound error.

        :return: ``float``
        """
        maximum = self._config.get('Service', 'find_civic_address_maximum_score', as_object=False, required=False)
        if maximum is None:
            maximum = .05

        return float(maximum)

    def settings_for_default_route(self, urn):
        """
        Get the default route (uri) for the given urn if it exists

        :param service: The urn to find
        :return:  uri
        """
        jsons = self._config.get('Policy', 'default_routing_civic_policy', as_object=True, required=False)
        return jsons

>>>>>>> 59728490

class FindServiceInner(object):
    """
    A class to handle the actual implementation of the various findService requests, responsible for making calls to
    the underlying database layers as well as applying policy.

    """
    @inject
    def __init__(self,
                 config: FindServiceConfigWrapper,
                 db_wrapper: GisDbInterface,
                 query_executor: PgQueryExecutor=None):
        """
        Constructor

        :param config: The FindService configuration wrapper object.
        :type config: :py:class:`lostservice.handling.FindServiceConfigWrapper`
        :param db_wrapper: The db wrapper class instance.
        :type db_wrapper: :py:class:`lostservice.db.gisdb.GisDbInterface`
        """
        # TODO: There shouldn't be a default for query_executor, this was to facilitate not breaking existing unit tests for now.
        self._find_service_config = config
        self._db_wrapper = db_wrapper
        self._mappings = self._db_wrapper.get_urn_table_mappings()
        self._geomutil = GeometryUtility()
        self._query_executor = query_executor

    def _get_esb_table(self, service_urn):
        """
        Get the service boundary table for the given URN.

        :param service_urn: The service URN.
        :type service_urn: ``str``
        :return: The table name.
        :rtype: ``str``
        """
        if service_urn in self._mappings:
            return self._mappings[service_urn]
        else:
            logger.warning('Service URN {0} not supported.'.format(service_urn))
            raise ServiceNotImplementedException('Service URN {0} not supported.'.format(service_urn), None)

    def find_service_for_point(self, service_urn, longitude, latitude, spatial_ref, return_shape=False):
        """
        Find services for the given point.

        :param service_urn: The identifier for the service to look up.
        :type service_urn: ``str``
        :param longitude: Longitude of the point to search.
        :type longitude: ``float``
        :param latitude: Latitude of the point to search.
        :type latitude: ``float``
        :param spatial_ref: Spatial reference of the point to search.
        :type spatial_ref: ``str``
        :param return_shape: Whether or not to return the geometries of found mappings.
        :type return_shape: ``bool``
        :return: The service mappings for the given point.
        :rtype: ``list`` of ``dict``
        """
        ADD_DATA_REQUESTED = False
        ADD_DATA_SERVICE = self._find_service_config.additional_data_uri()
        buffer_distance = self._find_service_config.additional_data_buffer()
        if service_urn.lower() == ADD_DATA_SERVICE.lower():
            ADD_DATA_REQUESTED = True
            esb_table = self._find_service_config.settings_for_additionaldata("data_table")
        else:
            esb_table = self._get_esb_table(service_urn)

        results = self._db_wrapper.get_containing_boundary_for_point(
            longitude,
            latitude,
            spatial_ref,
            esb_table,
            add_data_requested=ADD_DATA_REQUESTED,
            buffer_distance=buffer_distance)

        if not ADD_DATA_REQUESTED:
            if results is not None and len(results) != 0:
                results = self._apply_point_multiple_match_policy(results)
            elif self._find_service_config.do_expanded_search():

                multiple_match_policy = self._find_service_config.polygon_multiple_match_policy()
                return_area = multiple_match_policy is PolygonMultipleMatchPolicyEnum.ReturnAreaMajority
                proximity_buffer = self._find_service_config.expanded_search_buffer()

                results = self._db_wrapper.get_intersecting_boundaries_for_circle(
                    longitude,
                    latitude,
                    spatial_ref,
                    proximity_buffer,
                    None,  # TODO, what is our UOM for buffers, assert meters?
                    esb_table,
                    return_area,
                    return_shape)

                results = self._apply_polygon_multiple_match_policy(results)
        else:
            if results is None:
                results = [{'adddatauri': ""}]

        return self._apply_policies(results, return_shape)

    def find_service_for_civicaddress(self, civic_request, return_shape=False):
        """
        Function to find the service for the civic address
        :param civic_request: civic address request
        :type civic_request: civicAddress
        :param return_shape: Whether or not to return the geometries of found mappings.
        :type return_shape: bool
        :return: The service mappings for the given civic address.
        """
        from civvy.db.postgis.locating.streets import PgStreetsAggregateLocatorStrategy
        from civvy.db.postgis.locating.points import PgPointsAggregateLocatorStrategy
        from civvy.locating import CivicAddress, CivicAddressSourceMapCollection, Locator

        # The locator needs some information about the underlying data store.
        jsons = json.dumps(self._find_service_config.settings_for_service("civvy_map"))

        # From the JSON configuration, create the source maps that apply to this database.
        source_maps = CivicAddressSourceMapCollection(config=jsons)

        civvy_obj = civic_request.location.location
        validate_location = False
        if hasattr(civic_request,'validateLocation'):
            validate_location = civic_request.validateLocation

<<<<<<< HEAD
        # Now let's create the locator and supply it with the common default strategies.
        locator = Locator(strategies=[
            PgPointsAggregateLocatorStrategy(query_executor=self._query_executor),
            PgStreetsAggregateLocatorStrategy(query_executor=self._query_executor)
        ], source_maps=source_maps)
=======
        # Create the query executor for the PostgreSQL database.
        host = self._find_service_config._config.get('Database', 'host', as_object=False, required=True)
        db_name = self._find_service_config._config.get('Database', 'dbname', as_object=False, required=True)
        username = self._find_service_config._config.get('Database', 'username', as_object=False, required=True)
        password = self._find_service_config._config.get('Database', 'password', as_object=False, required=True)
        query_executor = PgQueryExecutor(database=db_name,host=host, user=username, password=password)
        rcl_offset_distance = self._find_service_config.offset_distance()
        # Now let's create the locator and supply it with the common default strategies, and the offset
        # for roadcenterline results.
        locator = Locator(strategies=[
            PgPointsAggregateLocatorStrategy(query_executor=query_executor),
            PgStreetsAggregateLocatorStrategy(query_executor=query_executor)
        ], source_maps=source_maps, offset_distance=rcl_offset_distance)
>>>>>>> 59728490

        civic_dict = {}
        civic_dict['country'] = civvy_obj.country
        if civvy_obj.a1:
            civic_dict['a1'] =  civvy_obj.a1
        if civvy_obj.a2:
            civic_dict['a2'] = civvy_obj.a2
        if civvy_obj.a3:
            civic_dict['a3'] = civvy_obj.a3
        if civvy_obj.a4:
            civic_dict['a4'] = civvy_obj.a4
        if civvy_obj.a5:
            civic_dict['a5'] = civvy_obj.a5
        if civvy_obj.a6:
            civic_dict['a6'] = civvy_obj.a6
        if civvy_obj.rd:
            civic_dict['rd'] = civvy_obj.rd
        if civvy_obj.pod:
            civic_dict['pod'] = civvy_obj.pod
        if civvy_obj.sts:
            civic_dict['sts'] = civvy_obj.sts
        if civvy_obj.hno:
            civic_dict['hno'] = civvy_obj.hno
        if civvy_obj.hns:
            civic_dict['hns'] = civvy_obj.hns
        if civvy_obj.lmk:
            civic_dict['lmk'] = civvy_obj.lmk
        if civvy_obj.loc:
            civic_dict['loc'] = civvy_obj.loc
        if civvy_obj.flr:
            civic_dict['flr'] = civvy_obj.flr
        if civvy_obj.nam:
            civic_dict['nam'] = civvy_obj.nam
        if civvy_obj.pc:
            civic_dict['pc'] = civvy_obj.pc

        # We can create several civic addresses and pass them to the locator.
        civic_address = CivicAddress(**civic_dict)

        # Let's get the results for this civic address.
        locator_results = locator.locate_civic_address(civic_address=civic_address, offset_distance=rcl_offset_distance)
        mappings = None
        if len(locator_results)>0:
            first_civic_point=locator_results[0]
            if first_civic_point.score >= self._find_service_config.find_civic_address_maximum_score():
                #the civvy has not returned anything we should use so check for default routes
                # if there are none then throw a NotFoundException (return a notFound LoST error
                theDefaultUri = self._get_default_civic_route(civic_request.service)
                raise NotFoundException('The server could not find an answer to the query.', None)

            civvy_geometry = first_civic_point.geometry
            spatial_reference = civvy_geometry.GetSpatialReference()
            epsg = spatial_reference.GetAttrValue("AUTHORITY", 0)
            srid = spatial_reference.GetAttrValue("AUTHORITY", 1)
            spatial_ref = "{0}::{1}".format(epsg, srid)
            mappings = self.find_service_for_point(
                civic_request.service,
                civvy_geometry.GetX(),
                civvy_geometry.GetY(),
                spatial_ref,
                return_shape=return_shape
            )
            if validate_location:
                location_validation = {}
                invalid_properties = [prop.value for prop in first_civic_point.invalid_civic_address_properties]
                if len(invalid_properties)>0:
                    location_validation['invalid'] = " ".join(invalid_properties)
                valid_properties = [prop.value for prop in
                                      first_civic_point.valid_civic_address_properties]
                if len(valid_properties) > 0:
                    location_validation['valid'] = " ".join(valid_properties)
                mappings[0]['locationValidation'] = location_validation
                unchecked_properties = [prop.value for prop in first_civic_point.unchecked_civic_address_properties]
                if len(unchecked_properties) > 0:
                    location_validation['unchecked'] = " ".join(unchecked_properties)
                mappings[0]['locationValidation'] = location_validation


        else:
            ADD_DATA_SERVICE = self._find_service_config.additional_data_uri()
            if civic_request.service.lower() == ADD_DATA_SERVICE.lower():
                mappings = [{'adddatauri': ""}]

        return mappings

    def find_service_for_circle(self,
                                service_urn,
                                longitude,
                                latitude,
                                spatial_ref,
                                radius,
                                radius_uom,
                                return_shape=False):
        """
        Find services for the given circle.

        :param service_urn: The identifier for the service to look up.
        :type service_urn: ``str``
        :param longitude: Longitude of the center of the circle to search.
        :type longitude: ``float``
        :param latitude: Latitude of the center of the circle to search.
        :type latitude: ``float``
        :param spatial_ref: Spatial reference of the center of the circle to search.
        :type spatial_ref: ``str``
        :param radius: The radius of the circle to search.
        :type radius: ``float``
        :param radius_uom: Unit of measure for the radius.
        :type radius_uom: ``str``
        :param return_shape: Whether or not to return the geometries of found mappings.
        :type return_shape: ``bool``
        :return: The service mappings for the given circle.
        :rtype: ``list`` of ``dict``
        """

        if self._find_service_config.polygon_search_mode_policy() is PolygonSearchModePolicyEnum.SearchUsingCentroid:
            # search using a centroid.
            return self.find_service_for_point(service_urn, longitude, latitude, spatial_ref, return_shape)
        else:
            ADD_DATA_REQUESTED = False
            ADD_DATA_SERVICE = self._find_service_config.additional_data_uri()
            buffer_distance = self._find_service_config.additional_data_buffer()
            if service_urn == ADD_DATA_SERVICE:
                ADD_DATA_REQUESTED = True
                esb_table = self._find_service_config.settings_for_additionaldata("data_table")
            else:
                esb_table = self._get_esb_table(service_urn)

            multiple_match_policy = self._find_service_config.polygon_multiple_match_policy()
            return_area = multiple_match_policy is PolygonMultipleMatchPolicyEnum.ReturnAreaMajority

            results=[]
            if ADD_DATA_REQUESTED:
                results = self._db_wrapper.get_additional_data_for_circle(
                    longitude,
                    latitude,
                    spatial_ref,
                    radius,
                    radius_uom,
                    esb_table,
                    buffer_distance)
                results = self._apply_addtionaldata_multiple_match_policy(results)
                if results is None or len(results)==0:
                    results = [{'adddatauri':''}]
            else:
                results = self._db_wrapper.get_intersecting_boundaries_for_circle(
                    longitude,
                    latitude,
                    spatial_ref,
                    radius,
                    radius_uom, esb_table, return_area, return_shape)

                if (results is None or len(results) == 0) and self._find_service_config.do_expanded_search():
                    proximity_buffer = self._find_service_config.expanded_search_buffer()
                    results = self._db_wrapper.get_intersecting_boundaries_for_circle(
                        longitude,
                        latitude,
                        spatial_ref,
                        radius,
                        radius_uom,
                        esb_table,
                        return_area,
                        return_shape,
                        True,
                        proximity_buffer)

                results = self._apply_polygon_multiple_match_policy(results)
            return self._apply_policies(results, return_shape)

    def find_service_for_ellipse(self,
                                 service_urn,
                                 longitude,
                                 latitude,
                                 spatial_ref,
                                 semi_major_axis,
                                 semi_minor_axis,
                                 orientation,
                                 return_shape=False):
        """
        Find services for the given ellipse.

        :param service_urn: The identifier for the service to look up.
        :type service_urn: ``str``
        :param longitude: Longitude of the center of the ellipse to search.
        :type longitude: ``float``
        :param latitude: Latitude of the center of the ellipse to search.
        :type latitude: ``float``
        :param spatial_ref: Spatial reference of the center of the ellipse to search.
        :type spatial_ref: ``str``
        :param semi_major_axis: The length of the semi-major axis.
        :type semi_major_axis: ``float``
        :param semi_minor_axis: The length of the semi-minor axis.
        :type semi_minor_axis: ``float``
        :param orientation: The orientation of the ellipse.
        :type orientation: ``float``
        :param return_shape: Whether or not to return the geometries of found mappings.
        :type return_shape: ``bool``
        :return: The service mappings for the given ellipse.
        :rtype: ``list`` of ``dict``
        """
        # TODO: does there need to be an orientation UOM?
        # TODO: Why do the ellipse queries always return the intersection areas but others don't?

        if self._find_service_config.polygon_search_mode_policy() is PolygonSearchModePolicyEnum.SearchUsingCentroid:
            # search using a centroid.
            return self.find_service_for_point(service_urn, longitude, latitude, spatial_ref, return_shape)
        else:
            ADD_DATA_REQUESTED = False
            ADD_DATA_SERVICE = self._find_service_config.additional_data_uri()
            buffer_distance = self._find_service_config.additional_data_buffer()
            if service_urn == ADD_DATA_SERVICE:
                ADD_DATA_REQUESTED = True
                esb_table = self._find_service_config.settings_for_additionaldata("data_table")
            else:
                esb_table = self._get_esb_table(service_urn)

            if ADD_DATA_REQUESTED:
                results = self._db_wrapper.get_additional_data_for_ellipse(
                    longitude,
                    latitude,
                    spatial_ref,
                    semi_major_axis,
                    semi_minor_axis,
                    orientation,
                    esb_table,
                    buffer_distance)
                results = self._apply_addtionaldata_multiple_match_policy(results)
                if results is None or len(results)==0:
                    results = [{'adddatauri':''}]
            else:
                results = self._db_wrapper.get_intersecting_boundary_for_ellipse(
                    longitude,
                    latitude,
                    spatial_ref,
                    semi_major_axis,
                    semi_minor_axis,
                    orientation,
                    esb_table)

                if (results is None or len(results) == 0) and self._find_service_config.do_expanded_search():
                    # No results and Policy says we should buffer and research
                    proximity_buffer = self._find_service_config.expanded_search_buffer()

                    results = self._db_wrapper.get_intersecting_boundary_for_ellipse(
                        longitude,
                        latitude,
                        spatial_ref,
                        semi_major_axis + proximity_buffer,
                        semi_minor_axis + proximity_buffer,
                        orientation,
                        esb_table)

                results = self._apply_polygon_multiple_match_policy(results)
            return self._apply_policies(results, return_shape)

    def find_service_for_arcband(self,
                                 service_urn,
                                 longitude,
                                 latitude,
                                 spatial_ref,
                                 start_angle,
                                 opening_angle,
                                 inner_radius,
                                 outer_radius,
                                 return_shape=False):
        """
        Find services for the given arcband.

        :param service_urn: The identifier for the service to look up.
        :type service_urn: ``str``
        :param longitude: Longitude of the center of the arcband to search.
        :type longitude: ``float``
        :param latitude: Latitude of the center of the arcband to search.
        :type latitude: ``float``
        :param spatial_ref: Spatial reference of the arcband to search.
        :type spatial_ref: ``str``
        :param start_angle: The angle to the start of the ellipse (from north).
        :type start_angle: ``float``
        :param opening_angle: The sweep of the arc.
        :type opening_angle: ``float``
        :param inner_radius: The inner radius of the arcband.
        :type inner_radius: ``float``
        :param outer_radius: The outer radius of the arcband.
        :type outer_radius: ``float``
        :param return_shape: Whether or not to return the geometries of found mappings.
        :type return_shape: ``bool``
        :return: The service mappings for the given arcband.
        :rtype: ``list`` of ``dict``
        """

        WGS84SPATIALREFERENCE = 'urn:ogc:def:crs:EPSG::4326'

        arcband = geom.generate_arcband(longitude, latitude, spatial_ref, start_angle, opening_angle, inner_radius, outer_radius)
        points = geom.get_vertices_for_geom(arcband)[0]
        return self.find_service_for_polygon(service_urn, points, WGS84SPATIALREFERENCE, return_shape)

    def find_service_for_polygon(self, service_urn, points, spatial_ref, return_shape=False):
        """
        Find services for the given polygon.

        :param service_urn: The identifier for the service to look up.
        :type service_urn: ``str``
        :param points: A list of vertices in (x,y) format.
        :type points: ``list``
        :param spatial_ref: Spatial reference of the polygon to search.
        :type spatial_ref: ``str``
        :param return_shape: Whether or not to return the geometries of found mappings.
        :type return_shape: ``bool``
        :return: The service mappings for the given polygon.
        :rtype: ``list`` of ``dict``
        """
        if self._find_service_config.polygon_search_mode_policy() is PolygonSearchModePolicyEnum.SearchUsingCentroid:
            # search using a centroid.
            ref_polygon = Polygon(points)
            pt_array = ref_polygon.centroid

            if pt_array is None:
                return None

            return self.find_service_for_point(service_urn, pt_array.x, pt_array.y, spatial_ref, return_shape)
        else:
            ADD_DATA_REQUESTED = False
            ADD_DATA_SERVICE = self._find_service_config.additional_data_uri()
            buffer_distance = self._find_service_config.additional_data_buffer()
            if service_urn == ADD_DATA_SERVICE:
                ADD_DATA_REQUESTED = True
                esb_table = self._find_service_config.settings_for_additionaldata("data_table")
            else:
                esb_table = self._get_esb_table(service_urn)

            if ADD_DATA_REQUESTED:
                results = self._db_wrapper.get_additionaldata_for_polygon(points, spatial_ref, esb_table, buffer_distance)
                results = self._apply_addtionaldata_multiple_match_policy(results)
                if results is None or len(results)==0:
                    results = [{'adddatauri':''}]
            else:
                results = self._db_wrapper.get_intersecting_boundaries_for_polygon(points, spatial_ref, esb_table)

                if (results is None or len(results) == 0) and self._find_service_config.do_expanded_search():
                    proximity_buffer = self._find_service_config.expanded_search_buffer()
                    # No results and Policy says we should buffer and research

                    results = self._db_wrapper.get_intersecting_boundaries_for_polygon(
                        points,
                        spatial_ref,
                        esb_table,
                        True,
                        proximity_buffer)

                results = self._apply_polygon_multiple_match_policy(results)
            return self._apply_policies(results, return_shape)

    def _apply_point_multiple_match_policy(self, mappings):
        """
        Apply the point multiple match policy to given mappings.

        :param mappings: The mappings returned from a point search.
        :type mappings ``list`` of ``dict``
        :return: Mapping list adjusted according to the point multiple match policy.
        :rtype: ``list`` of ``dict``
        """

        if mappings is not None:
            point_multiple_match_policy = self._find_service_config.point_multiple_match_policy()

            if point_multiple_match_policy == PointMultipleMatchPolicyEnum.ReturnLimitWarning:
                i = len(mappings)
                limit = self._find_service_config.point_result_limit_policy()
                if i > limit:
                    # Results exceeds configurable setting - cut off results and apply warning
                    del mappings[limit:i]
                    [mapping.update({'tooManyMappings': True}) for mapping in mappings]
            elif point_multiple_match_policy == PointMultipleMatchPolicyEnum.ReturnFirst:
                i = len(mappings)
                del mappings[1:i]  # removes items starting at 1 until the end of the list
            elif point_multiple_match_policy == PointMultipleMatchPolicyEnum.ReturnError:
                logger.warning('Multiple results matched request location.')
                raise InternalErrorException('Multiple results matched request location.')

        return mappings

    def _apply_polygon_multiple_match_policy(self, mappings):
        """
        Apply the polygon multiple match policy to given mappings.

        :param mappings: The mappings returned from a point search.
        :type mappings ``list`` of ``dict``
        :return: Mapping list adjusted according to the polygon multiple match policy.
        :rtype: ``list`` of ``dict``
        """

        if mappings is not None:
            polygon_multiple_match_policy = self._find_service_config.polygon_multiple_match_policy()

            if polygon_multiple_match_policy == PolygonMultipleMatchPolicyEnum.ReturnLimitWarning:
                i = len(mappings)
                limit = self._find_service_config.polygon_result_limit_policy()
                if i > limit:
                    # Results exceeds configurable setting - cut off results and apply warning
                    del mappings[limit:i]
                    [mapping.update({'tooManyMappings': True}) for mapping in mappings]

            elif polygon_multiple_match_policy == PolygonMultipleMatchPolicyEnum.ReturnFirst:
                i = len(mappings)
                del mappings[1:i]  # removes items starting at 1 until the end of the list
            elif polygon_multiple_match_policy == PolygonMultipleMatchPolicyEnum.ReturnAreaMajority:
                # Find and return Max area
                max_area_item = max(mappings, key=lambda x: x['AREA_RET'])
                mappings = [max_area_item]

        return mappings

    def _apply_addtionaldata_multiple_match_policy(self, mappings):
        """
        Apply the a addtional data multiple match policy to given mappings.

        :param mappings: The mappings returned from a point search.
        :type mappings ``list`` of ``dict``
        :return: Mapping list adjusted according to the match policy.
        :rtype: ``list`` of ``dict``
        """

        if mappings is not None:
            i = len(mappings)
            limit = self._find_service_config.additionaldata_result_limit()
            if i > limit:
                # Results exceeds configurable setting - cut off results and apply warning
                del mappings[limit:i]
                [mapping.update({'tooManyMappings': True}) for mapping in mappings]

        return mappings

    def _apply_policies(self, mappings, return_shape):
        """
        Applies additional polices to the mappings, e.g. expiration, additional cleanup.

        :param mappings: The mappings returned from a point search.
        :type mappings ``list`` of ``dict``
        :param return_shape: Whether or not to return the geometries of found mappings.
        :type return_shape: ``bool``
        :return: Mapping list adjusted according to the expiration policy.
        :rtype: ``list`` of ``dict``
        """

        if mappings is not None:
            for mapping in mappings:
                if mapping.get('serviceurn'):
                    mapping['expiration'] = self._get_service_expiration_policy(mapping['serviceurn'])
                self.apply_service_boundary_policy(mapping, return_shape)

        return mappings

    def apply_service_boundary_policy(self, mapping, return_shape):
        """
        Apply the service boundary policy to result mappings.

        :param mapping: A mapping returned from a point search.
        :type mapping: ``list`` of ``dict``
        :param return_shape: Whether or not to return the geometries of found mappings.
        :type return_shape: ``bool``
        :return: The mapping with fixed-up GML
        """

        # TODO -
        # Simplify - On
        # Simplify -Off
        # ReturnUnedited - Done
        # ReturnAreaMajorityPolygon
        # ReturnAllAsSinglePolygons

        GML_URN = 'http://www.opengis.net/gml'
        GML_URN_COORDS = '{0}{1}{2}'.format('{', GML_URN, '}')

        if return_shape and 'ST_AsGML_1' in mapping:
            gml = mapping['ST_AsGML_1']
            gml = gml.replace('>', ' xmlns:gml="http://www.opengis.net/gml">', 1)
            root = etree.XML(gml)

            count = 0
            for node in root.iter():
                if node.tag == '{0}MultiSurface'.format(GML_URN_COORDS):
                    attr_srs = node.attrib
                if node.tag == '{0}Polygon'.format(GML_URN_COORDS):
                    polygontxt = etree.tostring(node)
                    count = count + 1
            # If we need to do simplification, let's do it now as the last step, before we move on.
            simplify = self._find_service_config.do_polygon_simplification()
            if simplify: # IT'S SO SIMPLE
                mapping = self._geomutil.simplify_polygon(
                    mapping_object=mapping,
                    tolerance=self._find_service_config.simplification_tolerance())

            if count > 1:
                # TODO Multipolygons - Not supported currently so just return unedited GML
                return mapping

            # We already edited the GML from simplification. Let's not do it again.
            if simplify is False:
                modified_root = etree.XML(polygontxt)
                modified_root.set('srsName', attr_srs.get('srsName', 'EPSG:4326'))
                modified_root = self._clear_attributes(modified_root)

                # Update value with new GML
                mapping['ST_AsGML_1'] = etree.tostring(modified_root).decode("utf-8")

        return mapping

    def _clear_attributes(self, xml_element):
        """
        remove all attributes
        :param xml_element:
        :return:
        """
        for child in xml_element:
            child.attrib.clear()

            if len(xml_element):
                child = self._clear_attributes(child)

        return xml_element

    def _get_service_expiration_policy(self, service_urn):
        """
        Gets the expiration policy for the given service.

        :param service_urn: The identifier for the service to look up.
        :type service_urn: ``str``
        :return: The service boundary expiration string.
        :rtype: ``str``
        """
        service = self._get_esb_table(service_urn)
        policy = self._find_service_config.settings_for_service(service)

        expires_policy = policy['service_expire_policy']
        expires_string = ''

        # Based on setting Set Expires to: currentTime + TimeSpan setting or "NO-CACHE" or "NO-EXPIRATION"
        if ServiceExpiresPolicyEnum[expires_policy] == ServiceExpiresPolicyEnum.TimeSpan:
            # Expected to be in UTC format plus timespan (minutes) interval setting 2010-05-18T16:47:55.9620000-06:00
            expires_timespan = policy['service_cache_timespan']
            mapping_expires = datetime.datetime.now(tz=pytz.utc) + datetime.timedelta(
                minutes=int(expires_timespan))
            expires_string = mapping_expires.isoformat()
        elif ServiceExpiresPolicyEnum[expires_policy] == ServiceExpiresPolicyEnum.NoCache:
            expires_string = 'NO-CACHE'
        elif ServiceExpiresPolicyEnum[expires_policy] == ServiceExpiresPolicyEnum.NoExpiration:
            expires_string = 'NO-EXPIRATION'

        return expires_string

    def _get_default_civic_route(self, service_urn):
        """
        Returns a uri if there is a match in the config file for the passed in urn
        :param service_urn:
        :return:
        """
        #first see if there are any matching configured urn's in the config
        defaultRoutes = self._find_service_config.settings_for_default_route(service_urn)
        return "not implemented yet"


class FindServiceOuter(object):
    """
    A class to handle the tasks related to unwrapping findService requests and packaging up responses.

    """
    @inject
    def __init__(self, config: FindServiceConfigWrapper, inner: FindServiceInner):
        """
        Constructor.

        :param config: The FindService configuration wrapper object.
        :type config: :py:class:`lostservice.handling.FindServiceConfigWrapper`
        :param inner: The inner implementation class.
        :type inner: :py:class:`lostservice.handling.FindServiceInner`
        """
        self._inner = inner
        self._find_service_config = config

    def _check_is_loopback(self, path):
        if self._find_service_config.source_uri() in path:
            raise LoopException("LoopError")

    def find_service_for_point(self, request):
        """
        Find service for a point.

        :param request:  A findService request object with a point location.
        :type request :py:class:`lostservice.model.requests.FindServiceRequest`
        :return: A findService response.
        :rtype: :py:class:`lostservice.model.responses.FindServiceResponse`
        """
        self._check_is_loopback(request.path)
        include_boundary_value = self._apply_override_policy(request)

        mappings = self._inner.find_service_for_point(
            request.service,
            request.location.location.longitude,
            request.location.location.latitude,
            request.location.location.spatial_ref,
            include_boundary_value
        )
        return self._build_response(request.path,
                                    request.location.id,
                                    mappings,
                                    request.nonlostdata,
                                    include_boundary_value)

    def find_service_for_civicaddress(self, request):
        """
        Find service for a civic address.
        :param request:  A findService request object with a civic address location.
        :type request :py:class:`lostservice.model.requests.FindServiceRequest`
        :return: A findService response.
        :rtype: :py:class:`lostservice.model.responses.FindServiceResponse`
        """
        self._check_is_loopback(request.path)
        include_boundary_value = self._apply_override_policy(request)

        mappings = self._inner.find_service_for_civicaddress(
            request,
            include_boundary_value
        )

        return self._build_response(request.path,
                                    request.location.id,
                                    mappings,
                                    request.nonlostdata,
                                    include_boundary_value)

    def find_service_for_circle(self, request):
        """
        Find service for a circle.

        :param request:  A findService request object with a point location.
        :type request :py:class:`lostservice.model.requests.FindServiceRequest`
        :return: A findService response.
        :rtype: :py:class:`lostservice.model.responses.FindServiceResponse`
        """
        self._check_is_loopback(request.path)
        include_boundary_value = self._apply_override_policy(request)
        mappings = self._inner.find_service_for_circle(
            request.service,
            request.location.location.longitude,
            request.location.location.latitude,
            request.location.location.spatial_ref,
            float(request.location.location.radius),
            request.location.location.uom,
            include_boundary_value
        )
        return self._build_response(request.path,
                                    request.location.id,
                                    mappings,
                                    request.nonlostdata,
                                    include_boundary_value)

    def find_service_for_ellipse(self, request):
        """
        Find service for an ellipse.

        :param request:  A findService request object with a point location.
        :type request :py:class:`lostservice.model.requests.FindServiceRequest`
        :return: A findService response.
        :rtype: :py:class:`lostservice.model.responses.FindServiceResponse`
        """
        self._check_is_loopback(request.path)
        include_boundary_value = self._apply_override_policy(request)
        mappings = self._inner.find_service_for_ellipse(
            request.service,
            request.location.location.longitude,
            request.location.location.latitude,
            request.location.location.spatial_ref,
            float(request.location.location.majorAxis),
            float(request.location.location.minorAxis),
            float(request.location.location.orientation),
            include_boundary_value
        )
        return self._build_response(request.path,
                                    request.location.id,
                                    mappings,
                                    request.nonlostdata,
                                    include_boundary_value)

    def find_service_for_arcband(self, request):
        """
        Find service for an arcband.

        :param request:  A findService request object with a point location.
        :type request :py:class:`lostservice.model.requests.FindServiceRequest`
        :return: A findService response.
        :rtype: :py:class:`lostservice.model.responses.FindServiceResponse`
        """
        self._check_is_loopback(request.path)
        include_boundary_value = self._apply_override_policy(request)
        mappings = self._inner.find_service_for_arcband(
            request.service,
            request.location.location.longitude,
            request.location.location.latitude,
            request.location.location.spatial_ref,
            float(request.location.location.start_angle),
            float(request.location.location.opening_angle),
            float(request.location.location.inner_radius),
            float(request.location.location.outer_radius),
            include_boundary_value
        )
        return self._build_response(request.path,
                                    request.location.id,
                                    mappings,
                                    request.nonlostdata,
                                    include_boundary_value)

    def find_service_for_polygon(self, request):
        """
        Find service for an arcband.

        :param request:  A findService request object with a point location.
        :type request :py:class:`lostservice.model.requests.FindServiceRequest`
        :return: A findService response.
        :rtype: :py:class:`lostservice.model.responses.FindServiceResponse`
        """
        self._check_is_loopback(request.path)
        include_boundary_value = self._apply_override_policy(request)
        mappings = self._inner.find_service_for_polygon(
            request.service,
            request.location.location.vertices,
            request.location.location.spatial_ref,
            include_boundary_value
        )
        return self._build_response(request.path,
                                    request.location.id,
                                    mappings,
                                    request.nonlostdata,
                                    include_boundary_value)

    def _build_response(self, path, location_used, mappings, nonlostdata, include_boundary_value=False):
        """
        Builds a find service response.

        :param path: The list of path elements that came in with the request.
        :type path: ``list`` of ``str``
        :param location_used: The location id that came in with the request.
        :type location_used: ``str``
        :param mappings: A list of all mappings returned by the query.
        :type mappings: ``list`` of ``dict``
        :param nonlostdata: Passthrough elements from the request.
        :type nonlostdata: ``list``
        :return:  A FindServiceResponse
        :rtype: :py:class:`lostservice.model.responses.FindServiceResponse`
        """
        response = FindServiceResponse()
        response.path = path
        response.path.append(self._find_service_config.source_uri())
        response.location_used = location_used
        response.mappings = self._build_mapping_list(mappings, include_boundary_value)

        nonlostdata = self._build_warnings(mappings, nonlostdata)
        response.nonlostdata = nonlostdata
        return response

    def _build_warnings(self, mappings, nonlostdata):
        """
        Builds warning element if needed.
        :param mappings: A list of all mappings returned by the query.
        :param nonlostdata: Passthrough elements from the request.
        :return:
        """

        if mappings is None:
            return nonlostdata
        if self._check_is_addurl_in_mappings(mappings) == True or (self._find_service_config.polygon_multiple_match_policy() == PolygonMultipleMatchPolicyEnum.ReturnLimitWarning):
            if self._check_too_many_mappings(mappings) == True:
                # Setting is ReturnLimitWarning and flag was found so generate a new element for warnings and add
                # tooManyMappings as subelement.  Place this in nonlostdata as another element to be added
                # to the final response.
                LOST_URN = 'urn:ietf:params:xml:ns:lost1'
                source_uri = self._find_service_config.source_uri()
                xml_warning = etree.Element('warnings', nsmap={None: LOST_URN}, attrib={'source': source_uri})

                # add to the warnings element
                warnings_element = etree.SubElement(xml_warning, 'tooManyMappings', attrib={'message':'Mapping limit exceeded, mappings returned have been truncated.'})

                attr = warnings_element.attrib
                attr['{http://www.w3.org/XML/1998/namespace}lang'] = 'en'

                nonlostdata.append((xml_warning))

        return nonlostdata

    def _check_is_addurl_in_mappings(self, mappings):
        """
        Check for addurl in mapping.
        :param mappings:
        :return:
        """
        for mapping in mappings:
            if "adddatauri" in mapping:
                return True
            return False

    def _check_too_many_mappings(self, mappings):
        """
        Check for tooManyMappings flag, which triggers building of a warning.
        :param mappings:
        :return:
        """
        for mapping in mappings:
            if 'tooManyMappings' in mapping:
                return True

        return False

    def _build_mapping_list(self, mappings, include_boundary_value=False):
        """
        Build the collection of all response mappings.

        :param mappings: A list of all mappings returned by the query.
        :type mappings: ``list`` of ``dict``
        :param include_boundary_value: Flag to control whether or not to include the mapping boundary by value.
        :type include_boundary_value: ``bool``
        :return:
        """
        # Resolve source uri once . . .
        source_uri = self._find_service_config.source_uri()

        resp_mappings = []
        if mappings is not None:
            for mapping in mappings:
                resp_mapping = self._build_one_mapping(mapping, include_boundary_value)
                resp_mapping.source = source_uri
                resp_mappings.append(resp_mapping)

        return resp_mappings

    def _build_one_mapping(self, mapping, include_boundary_value=False):
        """
        Create a single ResponseMapping from a query result.

        :param mapping: A dictonary of the query result attrubtes for a mapping.
        :type mapping: ``dict``
        :param include_boundary_value: Flag to control whether or not to include the mapping boundary by value.
        :type include_boundary_value: ``bool``
        :return: A ResponseMapping instance.
        :rtype: :py:class:`lostservice.model.responses.ResponseMapping`
        """
        if 'adddatauri' in mapping:
            resp_mapping = AdditionalDataResponseMapping()
            resp_mapping.adddatauri = mapping.get('adddatauri', "")
            resp_mapping.service_urn = self._find_service_config.settings_for_additionaldata("service_urn")
        else:
            resp_mapping = ResponseMapping()
            resp_mapping.display_name = mapping['displayname']
            resp_mapping.route_uri = mapping['routeuri']
            resp_mapping.service_number = mapping['servicenum']
            resp_mapping.service_urn = mapping.get('serviceurn')

            if self._find_service_config.service_boundary_return_geodetic_override() == ServiceBoundaryGeodeticOverridePolicyEnum.ReturnNothing:
                # Do not return ServiceBoundary tag at all
                resp_mapping.boundary_value = None
            elif include_boundary_value and 'ST_AsGML_1' in mapping:
                resp_mapping.boundary_value = mapping['ST_AsGML_1']
            else:
                resp_mapping.boundary_value = ""

        if "locationValidation" in mapping:
            resp_mapping.locationValidation = mapping.get("locationValidation")

        resp_mapping.last_updated = mapping.get('updatedate','')
        resp_mapping.expires = mapping.get('expiration', "NO-CACHE")
        resp_mapping.source_id = mapping.get('gcunqid',"")

        return resp_mapping

    def _apply_override_policy(self, request):
        """
        Check Service boundary return override settings 
        :param request: 
        :return: 
        """
        # use false for ReturnNothing - second check is done in _build_one_mapping()
        include_boundary_value = False

        if self._find_service_config.service_boundary_return_geodetic_override() == ServiceBoundaryGeodeticOverridePolicyEnum.MatchRequest:
            # Respect the value in the request
            include_boundary_value = request.serviceBoundary == 'value'
        elif self._find_service_config.service_boundary_return_geodetic_override() == ServiceBoundaryGeodeticOverridePolicyEnum.ReturnReference:
            # override the value in the request and never return the GML representing the shape
            include_boundary_value = False
        elif self._find_service_config.service_boundary_return_geodetic_override() == ServiceBoundaryGeodeticOverridePolicyEnum.ReturnValue:
            # override the value in the request and alwasy return the GML representing the shape
            include_boundary_value = True

        return include_boundary_value<|MERGE_RESOLUTION|>--- conflicted
+++ resolved
@@ -22,8 +22,9 @@
 from shapely.geometry import Polygon
 import json
 from lostservice.configuration import general_logger
+from civvy.db.postgis.query import PgQueryExecutor
+
 logger = general_logger()
-from civvy.db.postgis.query import PgQueryExecutor
 
 
 class ServiceExpiresPolicyEnum(Enum):
@@ -47,6 +48,7 @@
     ReturnFirst = 1
     ReturnLimitWarning = 2
     ReturnError = 3
+
 
 class ServiceBoundaryGeodeticOverridePolicyEnum(Enum):
     MatchRequest = 1
@@ -54,9 +56,11 @@
     ReturnValue = 3
     ReturnNothing = 4
 
+
 class ServiceBoundaryCivicOverridePolicyEnum(Enum):
     MatchRequest = 1
     # TODO
+
 
 class FindServiceConfigWrapper(object):
     """
@@ -298,8 +302,6 @@
 
         return float(tolerance)
 
-<<<<<<< HEAD
-=======
     def find_civic_address_maximum_score(self):
         """
         Gets the maximum score before find service returns notFound error.
@@ -322,7 +324,16 @@
         jsons = self._config.get('Policy', 'default_routing_civic_policy', as_object=True, required=False)
         return jsons
 
->>>>>>> 59728490
+    def offset_distance(self):
+        """
+        Gets the offset distance to set road centerline points from the center... line.
+        :return:  ``int``
+        """
+        offset = self._config.get('Policy', 'offset_distance_from_centerline', as_object=False, required=False)
+        if offset is None:
+            offset = 10
+        return offset
+
 
 class FindServiceInner(object):
     """
@@ -342,6 +353,8 @@
         :type config: :py:class:`lostservice.handling.FindServiceConfigWrapper`
         :param db_wrapper: The db wrapper class instance.
         :type db_wrapper: :py:class:`lostservice.db.gisdb.GisDbInterface`
+        :param query_executor: A query executor with pooled connections.
+        :type query_executor: :py:class:civvy.db.postgis.query.PgQueryExecutor`
         """
         # TODO: There shouldn't be a default for query_executor, this was to facilitate not breaking existing unit tests for now.
         self._find_service_config = config
@@ -449,27 +462,13 @@
         if hasattr(civic_request,'validateLocation'):
             validate_location = civic_request.validateLocation
 
-<<<<<<< HEAD
+        rcl_offset_distance = self._find_service_config.offset_distance()
+
         # Now let's create the locator and supply it with the common default strategies.
         locator = Locator(strategies=[
             PgPointsAggregateLocatorStrategy(query_executor=self._query_executor),
             PgStreetsAggregateLocatorStrategy(query_executor=self._query_executor)
-        ], source_maps=source_maps)
-=======
-        # Create the query executor for the PostgreSQL database.
-        host = self._find_service_config._config.get('Database', 'host', as_object=False, required=True)
-        db_name = self._find_service_config._config.get('Database', 'dbname', as_object=False, required=True)
-        username = self._find_service_config._config.get('Database', 'username', as_object=False, required=True)
-        password = self._find_service_config._config.get('Database', 'password', as_object=False, required=True)
-        query_executor = PgQueryExecutor(database=db_name,host=host, user=username, password=password)
-        rcl_offset_distance = self._find_service_config.offset_distance()
-        # Now let's create the locator and supply it with the common default strategies, and the offset
-        # for roadcenterline results.
-        locator = Locator(strategies=[
-            PgPointsAggregateLocatorStrategy(query_executor=query_executor),
-            PgStreetsAggregateLocatorStrategy(query_executor=query_executor)
         ], source_maps=source_maps, offset_distance=rcl_offset_distance)
->>>>>>> 59728490
 
         civic_dict = {}
         civic_dict['country'] = civvy_obj.country
@@ -512,8 +511,8 @@
         # Let's get the results for this civic address.
         locator_results = locator.locate_civic_address(civic_address=civic_address, offset_distance=rcl_offset_distance)
         mappings = None
-        if len(locator_results)>0:
-            first_civic_point=locator_results[0]
+        if len(locator_results) > 0:
+            first_civic_point = locator_results[0]
             if first_civic_point.score >= self._find_service_config.find_civic_address_maximum_score():
                 #the civvy has not returned anything we should use so check for default routes
                 # if there are none then throw a NotFoundException (return a notFound LoST error

#!/usr/bin/env python
# -*- coding: utf-8 -*-
"""
.. currentmodule:: lostservice.handling.findservice
.. moduleauthor:: Tom Weitzel <tweitzel@geo-comm.com>

Implementation classes for findservice queries.
"""

import datetime
import pytz
from enum import Enum
from injector import inject
from lostservice.configuration import Configuration
from lostservice.model.responses import FindServiceResponse, ResponseMapping
import lostservice.geometry as geom
from lostservice.db.gisdb import GisDbInterface
from lxml import etree
from shapely.geometry import Polygon


class ServiceExpiresPolicyEnum(Enum):
    NoCache = 1
    NoExpiration = 2
    TimeSpan = 3


class PolygonSearchModePolicyEnum(Enum):
    SearchUsingPolygon = 1
    SearchUsingCentroid = 2


class PolygonMultipleMatchPolicyEnum(Enum):
    ReturnFirst = 1
    ReturnAreaMajority = 2
    ReturnLimitWarning = 3



class PointMultipleMatchPolicyEnum(Enum):
    ReturnFirst = 1
    ReturnLimitWarning = 2
    ReturnError = 3


class FindServiceException(Exception):
    """
    Raised when something goes wrong in the process of a findService request.

    :param message: The exception message
    :type message:  ``str``
    :param nested: Nested exception, if any.
    :type nested:
    """
    def __init__(self, message, nested=None):
        super().__init__(message)
        self._nested = nested


class FindServiceConfigWrapper(object):
    """
    A wrapper class for findservice configuration related information.

    """
    @inject
    def __init__(self, config: Configuration):
        """
        Constructor.

        :param config: The configuration object.
        :type config: :py:class:`lostservice.configuration.Configuration`
        """
        self._config = config

    def do_expanded_search(self):
        """
        Gets the proximity search policy.

        :return: ``bool``
        """
        policy = self._config.get('Policy', 'service_boundary_proximity_search_policy', as_object=True, required=False)
        if policy is None:
            policy = False
        return policy

    def expanded_search_buffer(self):
        """
        Gets the service boundary proximity buffer.

        :return: ``float``
        """
        buffer = self._config.get('Policy', 'service_boundary_proximity_buffer', as_object=False, required=False)
        if buffer is None:
            buffer = 0.0

        return float(buffer)

    def polygon_multiple_match_policy(self):
        """
        Gets the polygon multiple match policy.

        :return: :py:class:`PolygonMultipleMatchPolicyEnum`
        """
        retval = None
        policy = self._config.get('Policy', 'polygon_multiple_match_policy', as_object=False, required=False)
        if policy is not None:
            try:
                retval = PolygonMultipleMatchPolicyEnum[policy]
            except KeyError:
                retval = None

        return retval

    def polygon_result_limit_policy(self):
        """
        Gets the maximum number mappings to return. If results exceeds this value include a "toomanyMappings" warning. 

        :return: ``int``
        """
        limit = self._config.get('Policy', 'polygon_return_limit_number', as_object=False, required=False)
        if limit is None:
            limit = 5  # Default to 5

        return int(limit)

    def polygon_search_mode_policy(self):
        """
        Gets the polygon search mode policy.

        :return: :py:class:`PolygonSearchModePolicyEnum`
        """
        retval = None
        policy = self._config.get('Policy', 'polygon_search_mode_policy', as_object=False, required=False)
        if policy is not None:
            try:
                retval = PolygonSearchModePolicyEnum[policy]
            except KeyError:
                retval = None

        return retval

    def point_multiple_match_policy(self):
        """
        Gets the point search mode policy.

        :return: :py:class:`PointMultipleMatchPolicyEnum`
        """
        retval = None
        policy = self._config.get('Policy', 'point_multiple_match_policy', as_object=False, required=False)
        if policy is not None:
            try:
                retval = PointMultipleMatchPolicyEnum[policy]
            except KeyError:
                retval = None

        return retval

    def point_result_limit_policy(self):
        """
        Gets the maximum number mappings to return. If results exceeds this value include a "toomanyMappings" warning. 

        :return: ``int``
        """
        limit = self._config.get('Policy', 'point_return_limit_number', as_object=False, required=False)
        if limit is None:
            limit = 5  # Default to 5

        return int(limit)

    def source_uri(self):
        """
        Gets the source URI.

        :return: The configured source URI.
        :rtype: ``str``
        """
        uri = self._config.get('Service', 'source_uri', as_object=False, required=False)
        if uri is None:
            uri = ''
        return uri

    def settings_for_service(self, service):
        """
        Get the service settings for the given boundary.

        :param service: The name of the service boundary.
        :type service: ``str``
        :return: ``dict``
        """
        settings = self._config.get('Service', service, as_object=True, required=False)
        if settings is None:
            # Config not set for specific table use default Service Values
            settings = self._config.get('Service', 'default', as_object=True, required=False)
        return settings


class FindServiceInner(object):
    """
    A class to handle the actual implementation of the various findService requests, responsible for making calls to
    the underlying database layers as well as applying policy.

    """
    @inject
    def __init__(self, config: FindServiceConfigWrapper, db_wrapper: GisDbInterface):
        """
        Constructor

        :param config: The FindService configuration wrapper object.
        :type config: :py:class:`lostservice.handling.FindServiceConfigWrapper`
        :param db_wrapper: The db wrapper class instance.
        :type db_wrapper: :py:class:`lostservice.db.gisdb.GisDbInterface`
        """
        self._find_service_config = config
        self._db_wrapper = db_wrapper
        self._mappings = self._db_wrapper.get_urn_table_mappings()

    def find_service_for_point(self, service_urn, longitude, latitude, spatial_ref, return_shape=False):
        """
        Find services for the given point.

        :param service_urn: The identifier for the service to look up.
        :type service_urn: ``str``
        :param longitude: Longitude of the point to search.
        :type longitude: ``float``
        :param latitude: Latitude of the point to search.
        :type latitude: ``float``
        :param spatial_ref: Spatial reference of the point to search.
        :type spatial_ref: ``str``
        :param return_shape: Whether or not to return the geometries of found mappings.
        :type return_shape: ``bool``
        :return: The service mappings for the given point.
        :rtype: ``list`` of ``dict``
        """
        esb_table = self._mappings[service_urn]

        results = self._db_wrapper.get_containing_boundary_for_point(
            longitude,
            latitude,
            spatial_ref,
            esb_table)

        if results is not None and len(results) != 0:
            results = self._apply_point_multiple_match_policy(results)
        elif self._find_service_config.do_expanded_search():

            multiple_match_policy = self._find_service_config.polygon_multiple_match_policy()
            return_area = multiple_match_policy is PolygonMultipleMatchPolicyEnum.ReturnAreaMajority
            proximity_buffer = self._find_service_config.expanded_search_buffer()

            results = self._db_wrapper.get_intersecting_boundaries_for_circle(
                longitude,
                latitude,
                spatial_ref,
                proximity_buffer,
                None,  # TODO, what is our UOM for buffers, assert meters?
                esb_table,
                return_area,
                return_shape)

            results = self._apply_polygon_multiple_match_policy(results)

        return self._apply_policies(results, return_shape)

    def find_service_for_circle(self,
                                service_urn,
                                longitude,
                                latitude,
                                spatial_ref,
                                radius,
                                radius_uom,
                                return_shape=False):
        """
        Find services for the given circle.

        :param service_urn: The identifier for the service to look up.
        :type service_urn: ``str``
        :param longitude: Longitude of the center of the circle to search.
        :type longitude: ``float``
        :param latitude: Latitude of the center of the circle to search.
        :type latitude: ``float``
        :param spatial_ref: Spatial reference of the center of the circle to search.
        :type spatial_ref: ``str``
        :param radius: The radius of the circle to search.
        :type radius: ``float``
        :param radius_uom: Unit of measure for the radius.
        :type radius_uom: ``str``
        :param return_shape: Whether or not to return the geometries of found mappings.
        :type return_shape: ``bool``
        :return: The service mappings for the given circle.
        :rtype: ``list`` of ``dict``
        """
        esb_table = self._mappings[service_urn]

        multiple_match_policy = self._find_service_config.polygon_multiple_match_policy()
        return_area = multiple_match_policy is PolygonMultipleMatchPolicyEnum.ReturnAreaMajority

        results = self._db_wrapper.get_intersecting_boundaries_for_circle(
            longitude,
            latitude,
            spatial_ref,
            radius,
            radius_uom, esb_table, return_area, return_shape)

        if (results is None or len(results) == 0) and self._find_service_config.do_expanded_search():
            proximity_buffer = self._find_service_config.expanded_search_buffer()
            results = self._db_wrapper.get_intersecting_boundaries_for_circle(
                longitude,
                latitude,
                spatial_ref,
                radius,
                radius_uom,
                esb_table,
                return_area,
                return_shape,
                True,
                proximity_buffer)

        results = self._apply_polygon_multiple_match_policy(results)
        return self._apply_policies(results, return_shape)

    def find_service_for_ellipse(self,
                                 service_urn,
                                 longitude,
                                 latitude,
                                 spatial_ref,
                                 semi_major_axis,
                                 semi_minor_axis,
                                 orientation,
                                 return_shape=False):
        """
        Find services for the given ellipse.

        :param service_urn: The identifier for the service to look up.
        :type service_urn: ``str``
        :param longitude: Longitude of the center of the ellipse to search.
        :type longitude: ``float``
        :param latitude: Latitude of the center of the ellipse to search.
        :type latitude: ``float``
        :param spatial_ref: Spatial reference of the center of the ellipse to search.
        :type spatial_ref: ``str``
        :param semi_major_axis: The length of the semi-major axis.
        :type semi_major_axis: ``float``
        :param semi_minor_axis: The length of the semi-minor axis.
        :type semi_minor_axis: ``float``
        :param orientation: The orientation of the ellipse.
        :type orientation: ``float``
        :param return_shape: Whether or not to return the geometries of found mappings.
        :type return_shape: ``bool``
        :return: The service mappings for the given ellipse.
        :rtype: ``list`` of ``dict``
        """
        # TODO: does there need to be an orientation UOM?
        # TODO: Why do the ellipse queries always return the intersection areas but others don't?

        esb_table = self._mappings[service_urn]

        results = self._db_wrapper.get_intersecting_boundary_for_ellipse(
            longitude,
            latitude,
            spatial_ref,
            semi_major_axis,
            semi_minor_axis,
            orientation,
            esb_table)

        if (results is None or len(results) == 0) and self._find_service_config.do_expanded_search():
            # No results and Policy says we should buffer and research
            proximity_buffer = self._find_service_config.expanded_search_buffer()

            results = self._db_wrapper.get_intersecting_boundary_for_ellipse(
                longitude,
                latitude,
                spatial_ref,
                semi_major_axis + proximity_buffer,
                semi_minor_axis + proximity_buffer,
                orientation,
                esb_table)

        results = self._apply_polygon_multiple_match_policy(results)
        return self._apply_policies(results, return_shape)

    def find_service_for_arcband(self,
                                 service_urn,
                                 longitude,
                                 latitude,
                                 spatial_ref,
                                 start_angle,
                                 opening_angle,
                                 inner_radius,
                                 outer_radius,
                                 return_shape=False):
        """
        Find services for the given arcband.

        :param service_urn: The identifier for the service to look up.
        :type service_urn: ``str``
        :param longitude: Longitude of the center of the arcband to search.
        :type longitude: ``float``
        :param latitude: Latitude of the center of the arcband to search.
        :type latitude: ``float``
        :param spatial_ref: Spatial reference of the arcband to search.
        :type spatial_ref: ``str``
        :param start_angle: The angle to the start of the ellipse (from north).
        :type start_angle: ``float``
        :param opening_angle: The sweep of the arc.
        :type opening_angle: ``float``
        :param inner_radius: The inner radius of the arcband.
        :type inner_radius: ``float``
        :param outer_radius: The outer radius of the arcband.
        :type outer_radius: ``float``
        :param return_shape: Whether or not to return the geometries of found mappings.
        :type return_shape: ``bool``
        :return: The service mappings for the given arcband.
        :rtype: ``list`` of ``dict``
        """
        arcband = geom.generate_arcband(longitude, latitude, start_angle, opening_angle, inner_radius, outer_radius)
        points = geom.get_vertices_for_geom(arcband)[0]
        return self.find_service_for_polygon(service_urn, points, spatial_ref, return_shape)

    def find_service_for_polygon(self, service_urn, points, spatial_ref, return_shape=False):
        """
        Find services for the given polygon.

        :param service_urn: The identifier for the service to look up.
        :type service_urn: ``str``
        :param points: A list of vertices in (x,y) format.
        :type points: ``list``
        :param spatial_ref: Spatial reference of the polygon to search.
        :type spatial_ref: ``str``
        :param return_shape: Whether or not to return the geometries of found mappings.
        :type return_shape: ``bool``
        :return: The service mappings for the given polygon.
        :rtype: ``list`` of ``dict``
        """
        if self._find_service_config.polygon_search_mode_policy() is PolygonSearchModePolicyEnum.SearchUsingCentroid:
            # search using a centroid.
            ref_polygon = Polygon(points)
            pt_array = ref_polygon.centroid

            if pt_array is None:
                return None

            return self.find_service_for_point(service_urn, pt_array.x, pt_array.y, spatial_ref, return_shape)
        else:
            esb_table = self._mappings[service_urn]
            results = self._db_wrapper.get_intersecting_boundaries_for_polygon(points, spatial_ref, esb_table)

            if (results is None or len(results) == 0) and self._find_service_config.do_expanded_search():
                proximity_buffer = self._find_service_config.expanded_search_buffer()
                # No results and Policy says we should buffer and research

                results = self._db_wrapper.get_intersecting_boundaries_for_polygon(
                    points,
                    spatial_ref,
                    esb_table,
                    True,
                    proximity_buffer)

            results = self._apply_polygon_multiple_match_policy(results)
            return self._apply_policies(results, return_shape)

    def _apply_point_multiple_match_policy(self, mappings):
        """
        Apply the point multiple match policy to given mappings.

        :param mappings: The mappings returned from a point search.
        :type mappings ``list`` of ``dict``
        :return: Mapping list adjusted according to the point multiple match policy.
        :rtype: ``list`` of ``dict``
        """

<<<<<<< HEAD
        if point_multiple_match_policy == PointMultipleMatchPolicyEnum.ReturnAllLimit5:
            i = len(mappings)
            del mappings[5:i]  # removes items starting at 5 until the end of the list
        elif point_multiple_match_policy == PointMultipleMatchPolicyEnum.ReturnFirst:
            i = len(mappings)
            del mappings[1:i]  # removes items starting at 1 until the end of the list
        elif point_multiple_match_policy == PointMultipleMatchPolicyEnum.ReturnError:
            raise FindServiceException('Multiple results matched request location')
=======
        if mappings is not None:
            point_multiple_match_policy = self._find_service_config.point_multiple_match_policy()

            if point_multiple_match_policy == PointMultipleMatchPolicyEnum.ReturnLimitWarning:
                i = len(mappings)
                if i > self._find_service_config.point_result_limit_policy():
                    # Results exceeds configurable setting - cut off results and apply warning
                    del mappings[self._find_service_config.point_result_limit_policy():i]
                    mappings = self._apply_tomanymappings_warning(mappings)
            elif point_multiple_match_policy == PointMultipleMatchPolicyEnum.ReturnFirst:
                i = len(mappings)
                del mappings[1:i]  # removes items starting at 1 until the end of the list
            elif point_multiple_match_policy == PointMultipleMatchPolicyEnum.ReturnError:
                raise FindServiceException('Multiple results matched request location')
>>>>>>> cbef2fd0

        return mappings

    def _apply_polygon_multiple_match_policy(self, mappings):
        """
        Apply the polygon multiple match policy to given mappings.

        :param mappings: The mappings returned from a point search.
        :type mappings ``list`` of ``dict``
        :return: Mapping list adjusted according to the polygon multiple match policy.
        :rtype: ``list`` of ``dict``
        """
        polygon_multiple_match_policy = self._find_service_config.polygon_multiple_match_policy()

        if polygon_multiple_match_policy == PolygonMultipleMatchPolicyEnum.ReturnLimitWarning:
            i = len(mappings)
            if i > self._find_service_config.polygon_result_limit_policy():
                # Results exceeds configurable setting - cut off results and apply warning
                del mappings[self._find_service_config.polygon_result_limit_policy():i]
                mappings = self._apply_tomanymappings_warning(mappings)

        elif polygon_multiple_match_policy == PolygonMultipleMatchPolicyEnum.ReturnFirst:
            i = len(mappings)
            del mappings[1:i]  # removes items starting at 1 until the end of the list
        elif polygon_multiple_match_policy == PolygonMultipleMatchPolicyEnum.ReturnAreaMajority:
            # Find and return Max area
            max_area_item = max(mappings, key=lambda x: x['AREA_RET'])
            mappings = [max_area_item]


        return mappings

    def _apply_policies(self, mappings, return_shape):
        """
        Sets the expiration of each mapping according to configuration.

        :param mappings: The mappings returned from a point search.
        :type mappings ``list`` of ``dict``
        :param return_shape: Whether or not to return the geometries of found mappings.
        :type return_shape: ``bool``
        :return: Mapping list adjusted according to the expiration policy.
        :rtype: ``list`` of ``dict``
        """

        if mappings is not None:
            for mapping in mappings:
                expiration = self._get_service_expiration_policy(mapping['serviceurn'])
                mapping['expiration'] = expiration

        return mappings

    def _apply_tomanymappings_warning(self, mappings):
        """
        Set flag for tooManyMappings, representing that results where trimmed and xml tag "tooManyMappings" needs
        to be added to response.
        :param mappings: 
        :return: 
        """

        for mapping in mappings:
<<<<<<< HEAD
            mapping['expiration'] = self._get_service_expiration_policy(mapping['serviceurn'])
            self._apply_service_boundary_policy(mapping, return_shape)
=======
            mapping['tooManyMappings'] = True
>>>>>>> cbef2fd0

        return mappings

    def _apply_service_boundary_policy(self, mapping, return_shape):
        """
        Apply the service boundary policy to result mappings.

        :param mapping: A mapping returned from a search.
        :type mapping ``dict``
        :param return_shape: Whether or not to return the geometries of found mappings.
        :type return_shape: ``bool``
        :return:
        """

        # TODO -
        # Simplify - On
        # Simplify -Off
        # ReturnUnedited - Done
        # ReturnAreaMajorityPolygon
        # ReturnAllAsSinglePolygons

        if return_shape and 'ST_AsGML_1' in mapping:
            gml = mapping['ST_AsGML_1']
            gml = gml.replace('>', ' xmlns:gml="http://www.opengis.net/gml">', 1)

            root = etree.XML(gml)
            root = self._clear_attributes(root)

            # Update value with new GML
            mapping['ST_AsGML_1'] = etree.tostring(root).decode("utf-8")

    def _clear_attributes(self, xml_element):
        """
        remove all attributes
        :param xml_element:
        :return:
        """
        for child in xml_element:
            child.attrib.clear()

            if len(xml_element):
                child = self._clear_attributes(child)

        return xml_element

    def _get_service_expiration_policy(self, service_urn):
        """
        Gets the expiration policy for the given service.

        :param service_urn: The identifier for the service to look up.
        :type service_urn: ``str``
        :return: The service boundary expiration string.
        :rtype: ``str``
        """
        service = self._mappings[service_urn]
        policy = self._find_service_config.settings_for_service(service)

        expires_policy = policy['service_expire_policy']
        expires_string = ''

        # Based on setting Set Expires to: currentTime + TimeSpan setting or "NO-CACHE" or "NO-EXPIRATION"
        if ServiceExpiresPolicyEnum[expires_policy] == ServiceExpiresPolicyEnum.TimeSpan:
            # Expected to be in UTC format plus timespan (minutes) interval setting 2010-05-18T16:47:55.9620000-06:00
            expires_timespan = policy['service_cache_timespan']
            mapping_expires = datetime.datetime.now(tz=pytz.utc) + datetime.timedelta(
                minutes=int(expires_timespan))
            expires_string = mapping_expires.isoformat()
        elif ServiceExpiresPolicyEnum[expires_policy] == ServiceExpiresPolicyEnum.NoCache:
            expires_string = 'NO-CACHE'
        elif ServiceExpiresPolicyEnum[expires_policy] == ServiceExpiresPolicyEnum.NoExpiration:
            expires_string = 'NO-EXPIRATION'

        return expires_string


class FindServiceOuter(object):
    """
    A class to handle the tasks related to unwrapping findService requests and packaging up responses.

    """
    @inject
    def __init__(self, config: FindServiceConfigWrapper, inner: FindServiceInner):
        """
        Constructor.

        :param config: The FindService configuration wrapper object.
        :type config: :py:class:`lostservice.handling.FindServiceConfigWrapper`
        :param inner: The inner implementation class.
        :type inner: :py:class:`lostservice.handling.FindServiceInner`
        """
        self._inner = inner
        self._find_service_config = config

    def find_service_for_point(self, request):
        """
        Find service for a point.

        :param request:  A findService request object with a point location.
        :type request :py:class:`lostservice.model.requests.FindServiceRequest`
        :return: A findService response.
        :rtype: :py:class:`lostservice.model.responses.FindServiceResponse`
        """
        include_boundary_value = request.serviceBoundary == 'value'
        mappings = self._inner.find_service_for_point(
            request.service,
            request.location.location.longitude,
            request.location.location.latitude,
            request.location.location.spatial_ref,
            include_boundary_value
        )
        return self._build_response(request.path,
                                    request.location.id,
                                    mappings,
                                    request.nonlostdata,
                                    include_boundary_value)

    def find_service_for_circle(self, request):
        """
        Find service for a circle.

        :param request:  A findService request object with a point location.
        :type request :py:class:`lostservice.model.requests.FindServiceRequest`
        :return: A findService response.
        :rtype: :py:class:`lostservice.model.responses.FindServiceResponse`
        """
        include_boundary_value = request.serviceBoundary == 'value'
        mappings = self._inner.find_service_for_circle(
            request.service,
            request.location.location.longitude,
            request.location.location.latitude,
            request.location.location.spatial_ref,
            float(request.location.location.radius),
            request.location.location.uom,
            include_boundary_value
        )
        return self._build_response(request.path,
                                    request.location.id,
                                    mappings,
                                    request.nonlostdata,
                                    include_boundary_value)

    def find_service_for_ellipse(self, request):
        """
        Find service for an ellipse.

        :param request:  A findService request object with a point location.
        :type request :py:class:`lostservice.model.requests.FindServiceRequest`
        :return: A findService response.
        :rtype: :py:class:`lostservice.model.responses.FindServiceResponse`
        """
        include_boundary_value = request.serviceBoundary == 'value'
        mappings = self._inner.find_service_for_ellipse(
            request.service,
            request.location.location.longitude,
            request.location.location.latitude,
            request.location.location.spatial_ref,
            float(request.location.location.semiMajorAxis),
            float(request.location.location.semiMinorAxis),
            float(request.location.location.orientation),
            include_boundary_value
        )
        return self._build_response(request.path,
                                    request.location.id,
                                    mappings,
                                    request.nonlostdata,
                                    include_boundary_value)

    def find_service_for_arcband(self, request):
        """
        Find service for an arcband.

        :param request:  A findService request object with a point location.
        :type request :py:class:`lostservice.model.requests.FindServiceRequest`
        :return: A findService response.
        :rtype: :py:class:`lostservice.model.responses.FindServiceResponse`
        """
        include_boundary_value = request.serviceBoundary == 'value'
        mappings = self._inner.find_service_for_arcband(
            request.service,
            request.location.location.longitude,
            request.location.location.latitude,
            request.location.location.spatial_ref,
            float(request.location.location.start_angle),
            float(request.location.location.opening_angle),
            float(request.location.location.inner_radius),
            float(request.location.location.outer_radius),
            include_boundary_value
        )
        return self._build_response(request.path,
                                    request.location.id,
                                    mappings,
                                    request.nonlostdata,
                                    include_boundary_value)

    def find_service_for_polygon(self, request):
        """
        Find service for an arcband.

        :param request:  A findService request object with a point location.
        :type request :py:class:`lostservice.model.requests.FindServiceRequest`
        :return: A findService response.
        :rtype: :py:class:`lostservice.model.responses.FindServiceResponse`
        """
        include_boundary_value = request.serviceBoundary == 'value'
        mappings = self._inner.find_service_for_polygon(
            request.service,
            request.location.location.vertices,
            request.location.location.spatial_ref,
            include_boundary_value
        )
        return self._build_response(request.path,
                                    request.location.id,
                                    mappings,
                                    request.nonlostdata,
                                    include_boundary_value)

    def _build_response(self, path, location_used, mappings, nonlostdata, include_boundary_value=False):
        """
        Builds a find service response.

        :param path: The list of path elements that came in with the request.
        :type path: ``list`` of ``str``
        :param location_used: The location id that came in with the request.
        :type location_used: ``str``
        :param mappings: A list of all mappings returned by the query.
        :type mappings: ``list`` of ``dict``
        :param nonlostdata: Passthrough elements from the request.
        :type nonlostdata: ``list``
        :return:  A FindServiceResponse
        :rtype: :py:class:`lostservice.model.responses.FindServiceResponse`
        """
        response = FindServiceResponse()
        response.path = path
        response.path.append(self._find_service_config.source_uri())
        response.location_used = location_used
        response.mappings = self._build_mapping_list(mappings, include_boundary_value)

        nonlostdata = self._build_warnings(mappings, nonlostdata)

        response.nonlostdata = nonlostdata
        return response

    def _build_warnings(self, mappings, nonlostdata):
        """
        Builds warning element if needed.
        :param mappings: A list of all mappings returned by the query.
        :param nonlostdata: Passthrough elements from the request.
        :return: 
        """

        if mappings is None:
            return nonlostdata

        if self._find_service_config.polygon_multiple_match_policy() == PolygonMultipleMatchPolicyEnum.ReturnLimitWarning:
            if self._check_too_many_mappings(mappings) == True:
                # Setting is ReturnLimitWarning and flag was found so generate a new element for warnings and add
                # tooManyMappings as subelement.  Place this in nonlostdata as another element to be added
                # to the final response.
                LOST_URN = 'urn:ietf:params:xml:ns:lost1'
                xml_warning = etree.Element('warnings', nsmap={None: LOST_URN})

                # add to the warnings element
                warnings_element = etree.SubElement(xml_warning, 'tooManyMappings')
                nonlostdata.append((xml_warning))

        return nonlostdata

    def _check_too_many_mappings(self, mappings):
        """
        Check for tooManyMappings flag, which triggers building of a warning.
        :param mappings: 
        :return: 
        """
        for mapping in mappings:
            if 'tooManyMappings' in mapping:
                return True

        return False

    def _build_mapping_list(self, mappings, include_boundary_value=False):
        """
        Build the collection of all response mappings.

        :param mappings: A list of all mappings returned by the query.
        :type mappings: ``list`` of ``dict``
        :param include_boundary_value: Flag to control whether or not to include the mapping boundary by value.
        :type include_boundary_value: ``bool``
        :return:
        """
        # Resolve source uri once . . .
        source_uri = self._find_service_config.source_uri()

        resp_mappings = []
        if mappings is not None:
            for mapping in mappings:
                resp_mapping = self._build_one_mapping(mapping, include_boundary_value)
                resp_mapping.source = source_uri
                resp_mappings.append(resp_mapping)

        return resp_mappings

    def _build_one_mapping(self, mapping, include_boundary_value=False):
        """
        Create a single ResponseMapping from a query result.

        :param mapping: A dictonary of the query result attrubtes for a mapping.
        :type mapping: ``dict``
        :param include_boundary_value: Flag to control whether or not to include the mapping boundary by value.
        :type include_boundary_value: ``bool``
        :return: A ResponseMapping instance.
        :rtype: :py:class:`lostservice.model.responses.ResponseMapping`
        """
        resp_mapping = ResponseMapping()
        resp_mapping.display_name = mapping['displayname']
        resp_mapping.route_uri = mapping['routeuri']
        resp_mapping.service_number = mapping['servicenum']
        resp_mapping.source_id = mapping['gcunqid']
        resp_mapping.service_urn = mapping['serviceurn']
        resp_mapping.last_updated = mapping['updatedate']
        resp_mapping.expires = mapping['expiration']

        if include_boundary_value and 'ST_AsGML_1' in mapping:
            resp_mapping.boundary_value = mapping['ST_AsGML_1']

        return resp_mapping









<|MERGE_RESOLUTION|>--- conflicted
+++ resolved
@@ -36,7 +36,6 @@
     ReturnLimitWarning = 3
 
 
-
 class PointMultipleMatchPolicyEnum(Enum):
     ReturnFirst = 1
     ReturnLimitWarning = 2
@@ -113,7 +112,7 @@
 
     def polygon_result_limit_policy(self):
         """
-        Gets the maximum number mappings to return. If results exceeds this value include a "toomanyMappings" warning. 
+        Gets the maximum number mappings to return. If results exceeds this value include a "toomanyMappings" warning.
 
         :return: ``int``
         """
@@ -157,7 +156,7 @@
 
     def point_result_limit_policy(self):
         """
-        Gets the maximum number mappings to return. If results exceeds this value include a "toomanyMappings" warning. 
+        Gets the maximum number mappings to return. If results exceeds this value include a "toomanyMappings" warning.
 
         :return: ``int``
         """
@@ -469,31 +468,21 @@
         :rtype: ``list`` of ``dict``
         """
 
-<<<<<<< HEAD
-        if point_multiple_match_policy == PointMultipleMatchPolicyEnum.ReturnAllLimit5:
-            i = len(mappings)
-            del mappings[5:i]  # removes items starting at 5 until the end of the list
-        elif point_multiple_match_policy == PointMultipleMatchPolicyEnum.ReturnFirst:
-            i = len(mappings)
-            del mappings[1:i]  # removes items starting at 1 until the end of the list
-        elif point_multiple_match_policy == PointMultipleMatchPolicyEnum.ReturnError:
-            raise FindServiceException('Multiple results matched request location')
-=======
         if mappings is not None:
             point_multiple_match_policy = self._find_service_config.point_multiple_match_policy()
 
             if point_multiple_match_policy == PointMultipleMatchPolicyEnum.ReturnLimitWarning:
                 i = len(mappings)
-                if i > self._find_service_config.point_result_limit_policy():
+                limit = self._find_service_config.point_result_limit_policy()
+                if i > limit:
                     # Results exceeds configurable setting - cut off results and apply warning
-                    del mappings[self._find_service_config.point_result_limit_policy():i]
-                    mappings = self._apply_tomanymappings_warning(mappings)
+                    del mappings[limit:i]
+                    [mapping.update({'tooManyMappings': True}) for mapping in mappings]
             elif point_multiple_match_policy == PointMultipleMatchPolicyEnum.ReturnFirst:
                 i = len(mappings)
                 del mappings[1:i]  # removes items starting at 1 until the end of the list
             elif point_multiple_match_policy == PointMultipleMatchPolicyEnum.ReturnError:
                 raise FindServiceException('Multiple results matched request location')
->>>>>>> cbef2fd0
 
         return mappings
 
@@ -510,10 +499,11 @@
 
         if polygon_multiple_match_policy == PolygonMultipleMatchPolicyEnum.ReturnLimitWarning:
             i = len(mappings)
-            if i > self._find_service_config.polygon_result_limit_policy():
+            limit = self._find_service_config.polygon_result_limit_policy()
+            if i > limit:
                 # Results exceeds configurable setting - cut off results and apply warning
-                del mappings[self._find_service_config.polygon_result_limit_policy():i]
-                mappings = self._apply_tomanymappings_warning(mappings)
+                del mappings[limit:i]
+                [mapping.update({'tooManyMappings': True}) for mapping in mappings]
 
         elif polygon_multiple_match_policy == PolygonMultipleMatchPolicyEnum.ReturnFirst:
             i = len(mappings)
@@ -523,12 +513,11 @@
             max_area_item = max(mappings, key=lambda x: x['AREA_RET'])
             mappings = [max_area_item]
 
-
         return mappings
 
     def _apply_policies(self, mappings, return_shape):
         """
-        Sets the expiration of each mapping according to configuration.
+        Applies additional polices to the mappings, e.g. expiration, additional cleanup.
 
         :param mappings: The mappings returned from a point search.
         :type mappings ``list`` of ``dict``
@@ -540,38 +529,20 @@
 
         if mappings is not None:
             for mapping in mappings:
-                expiration = self._get_service_expiration_policy(mapping['serviceurn'])
-                mapping['expiration'] = expiration
+                mapping['expiration'] = self._get_service_expiration_policy(mapping['serviceurn'])
+                self._apply_service_boundary_policy(mapping, return_shape)
 
         return mappings
 
-    def _apply_tomanymappings_warning(self, mappings):
-        """
-        Set flag for tooManyMappings, representing that results where trimmed and xml tag "tooManyMappings" needs
-        to be added to response.
-        :param mappings: 
-        :return: 
-        """
-
-        for mapping in mappings:
-<<<<<<< HEAD
-            mapping['expiration'] = self._get_service_expiration_policy(mapping['serviceurn'])
-            self._apply_service_boundary_policy(mapping, return_shape)
-=======
-            mapping['tooManyMappings'] = True
->>>>>>> cbef2fd0
-
-        return mappings
-
     def _apply_service_boundary_policy(self, mapping, return_shape):
         """
         Apply the service boundary policy to result mappings.
 
-        :param mapping: A mapping returned from a search.
-        :type mapping ``dict``
+        :param mapping: A mapping returned from a point search.
+        :type mapping: ``list`` of ``dict``
         :param return_shape: Whether or not to return the geometries of found mappings.
         :type return_shape: ``bool``
-        :return:
+        :return: The mapping with fixed-up GML
         """
 
         # TODO -
@@ -590,6 +561,8 @@
 
             # Update value with new GML
             mapping['ST_AsGML_1'] = etree.tostring(root).decode("utf-8")
+
+        return mapping
 
     def _clear_attributes(self, xml_element):
         """
@@ -807,7 +780,7 @@
         Builds warning element if needed.
         :param mappings: A list of all mappings returned by the query.
         :param nonlostdata: Passthrough elements from the request.
-        :return: 
+        :return:
         """
 
         if mappings is None:
@@ -830,8 +803,8 @@
     def _check_too_many_mappings(self, mappings):
         """
         Check for tooManyMappings flag, which triggers building of a warning.
-        :param mappings: 
-        :return: 
+        :param mappings:
+        :return:
         """
         for mapping in mappings:
             if 'tooManyMappings' in mapping:

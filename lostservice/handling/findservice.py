#!/usr/bin/env python
# -*- coding: utf-8 -*-
"""
.. currentmodule:: lostservice.handling.findservice
.. moduleauthor:: Tom Weitzel <tweitzel@geo-comm.com>

Implementation classes for findservice queries.
"""

import datetime
import pytz
from enum import Enum
from injector import inject
from lostservice.configuration import Configuration
from lostservice.exception import InternalErrorException
from lostservice.model.responses import FindServiceResponse, ResponseMapping, AdditionalDataResponseMapping
from lostservice.exception import ServiceNotImplementedException, LoopException, NotFoundException
import lostservice.geometry as geom
from lostservice.geometryutility import GeometryUtility
from lostservice.db.gisdb import GisDbInterface
from lxml import etree
from shapely.geometry import Polygon
import json
from lostservice.configuration import general_logger
<<<<<<< HEAD
from typing import Dict
import uuid
=======
from civvy.db.postgis.query import PgQueryExecutor

>>>>>>> 99704cc1
logger = general_logger()


class ServiceExpiresPolicyEnum(Enum):
    NoCache = 1
    NoExpiration = 2
    TimeSpan = 3


class PolygonSearchModePolicyEnum(Enum):
    SearchUsingPolygon = 1
    SearchUsingCentroid = 2


class PolygonMultipleMatchPolicyEnum(Enum):
    ReturnFirst = 1
    ReturnAreaMajority = 2
    ReturnLimitWarning = 3


class PointMultipleMatchPolicyEnum(Enum):
    ReturnFirst = 1
    ReturnLimitWarning = 2
    ReturnError = 3


class ServiceBoundaryGeodeticOverridePolicyEnum(Enum):
    MatchRequest = 1
    ReturnReference = 2
    ReturnValue = 3
    ReturnNothing = 4


class ServiceBoundaryCivicOverridePolicyEnum(Enum):
    MatchRequest = 1
    # TODO


class FindServiceConfigWrapper(object):
    """
    A wrapper class for findservice configuration related information.

    """
    @inject
    def __init__(self, config: Configuration):
        """
        Constructor.

        :param config: The configuration object.
        :type config: :py:class:`lostservice.configuration.Configuration`
        """
        self._config = config

    def do_expanded_search(self):
        """
        Gets the proximity search policy.

        :return: ``bool``
        """
        policy = self._config.get('Policy', 'service_boundary_proximity_search_policy', as_object=True, required=False)
        if policy is None:
            policy = False
        return policy

    def expanded_search_buffer(self):
        """
        Gets the service boundary proximity buffer.

        :return: ``float``
        """
        buffer = self._config.get('Policy', 'service_boundary_proximity_buffer', as_object=False, required=False)
        if buffer is None:
            buffer = 0.0

        return float(buffer)

    def polygon_multiple_match_policy(self):
        """
        Gets the polygon multiple match policy.

        :return: :py:class:`PolygonMultipleMatchPolicyEnum`
        """
        retval = None
        policy = self._config.get('Policy', 'polygon_multiple_match_policy', as_object=False, required=False)
        if policy is not None:
            try:
                retval = PolygonMultipleMatchPolicyEnum[policy]
            except KeyError:
                retval = None

        return retval

    def polygon_result_limit_policy(self):
        """
        Gets the maximum number mappings to return. If results exceeds this value include a "toomanyMappings" warning.

        :return: ``int``
        """
        limit = self._config.get('Policy', 'polygon_return_limit_number', as_object=False, required=False)
        if limit is None:
            limit = 5  # Default to 5

        return int(limit)

    def additionaldata_result_limit(self):
        """
        Gets the maximum number mappings to return. If results exceeds this value include a "toomanyMappings" warning.

        :return: ``int``
        """
        limit = self._config.get('AddtionalData', 'return_limit_number', as_object=False, required=False)
        if limit is None:
            limit = 100  # Default to 100

        return int(limit)

    def polygon_search_mode_policy(self):
        """
        Gets the polygon search mode policy.

        :return: :py:class:`PolygonSearchModePolicyEnum`
        """
        retval = None
        policy = self._config.get('Policy', 'polygon_search_mode_policy', as_object=False, required=False)
        if policy is not None:
            try:
                retval = PolygonSearchModePolicyEnum[policy]
            except KeyError:
                retval = None

        return retval

    def point_multiple_match_policy(self):
        """
        Gets the point search mode policy.

        :return: :py:class:`PointMultipleMatchPolicyEnum`
        """
        retval = None
        policy = self._config.get('Policy', 'point_multiple_match_policy', as_object=False, required=False)
        if policy is not None:
            try:
                retval = PointMultipleMatchPolicyEnum[policy]
            except KeyError:
                retval = None

        return retval

    def point_result_limit_policy(self):
        """
        Gets the maximum number mappings to return. If results exceeds this value include a "toomanyMappings" warning.

        :return: ``int``
        """
        limit = self._config.get('Policy', 'point_return_limit_number', as_object=False, required=False)
        if limit is None:
            limit = 5  # Default to 5

        return int(limit)

    def source_uri(self):
        """
        Gets the source URI.

        :return: The configured source URI.
        :rtype: ``str``
        """
        uri = self._config.get('Service', 'source_uri', as_object=False, required=False)
        if uri is None:
            uri = ''
        return uri

    def settings_for_service(self, service):
        """
        Get the service settings for the given boundary.

        :param service: The name of the service boundary.
        :type service: ``str``
        :return: ``dict``
        """
        settings = self._config.get('Service', service, as_object=True, required=False)
        if settings is None:
            # Config not set for specific table use default Service Values
            settings = self._config.get('Service', 'default', as_object=True, required=False)
        return settings

    def settings_for_additionaldata(self, param):
        """
        Get the addtional data settings.
        :param param: name of the parameter to get the setting
        :type param: ``str``
        :return: ``str``
        """
        settings = self._config.get('AddtionalData', param, as_object=False, required=False)
        if settings is None:
            return ""
        return settings

    def additional_data_uri(self):
        """
        Gets the additional data URI.

        :return: The configured additional data URI.
        :rtype: ``str``
        """
        uri = self._config.get('AddtionalData', 'service_urn', as_object=False, required=False)
        if uri is None:
            uri = ''
        return uri

    def additional_data_buffer(self):
        """
        Gets the additional data buffer.

        :return: The configured additional data buffer.
        :rtype: ``float``
        """
        buffer = self._config.get('AddtionalData', 'buffer_meters', as_object=False, required=False)
        if buffer is None:
            buffer = 0.0
        return float(buffer)

    def service_boundary_return_geodetic_override(self):
        """
        Gets the Geodetic service boundary override mode policy.

        :return: :py:class:`ServiceBoundaryGeodeticOverridePolicyEnum`
        """
        retval = None
        policy = self._config.get('Policy', 'service_boundary_return_geodetic_override', as_object=False, required=False)
        if policy is not None:
            try:
                retval = ServiceBoundaryGeodeticOverridePolicyEnum[policy]
            except KeyError:
                retval = None

        return retval

    def service_boundary_return_civic_override(self):
        """
        Gets the Civic service boundary override mode policy.

        :return: :py:class:`ServiceBoundaryCivicOverridePolicyEnum`
        """
        retval = None
        policy = self._config.get('Policy', 'service_boundary_return_civic_override', as_object=False,
                                  required=False)
        if policy is not None:
            try:
                retval = ServiceBoundaryCivicOverridePolicyEnum[policy]
            except KeyError:
                retval = None

        return retval

    def do_polygon_simplification(self):
        """
        Gets the polygon simplification policy.

        :return: ``bool``
        """
        policy = self._config.get('Policy', 'service_boundary_simplify_result', as_object=True, required=False)
        if policy is None:
            policy = False
        return policy

    def simplification_tolerance(self):
        """
        Gets the tolerance range for simplification.

        :return: ``float``
        """
        tolerance = self._config.get('Policy', 'service_boundary_simplify_tolerance', as_object=False, required=False)
        if tolerance is None:
            tolerance = 0.0

        return float(tolerance)

    def find_civic_address_maximum_score(self):
        """
        Gets the maximum score before find service returns notFound error.

        :return: ``float``
        """
        maximum = self._config.get('Service', 'find_civic_address_maximum_score', as_object=False, required=False)
        if maximum is None:
            maximum = .05

        return float(maximum)

    def settings_for_default_route(self) -> Dict:
        """
        Get the default route settings
        :return:  default route settings
        """
        settings = self._config.get('Policy', 'default_routing_civic_policy', as_object=True, required=False)

        #do some basic error checking
        #settings should be a dictionary with the first key 'default_routes'
        #raise ConfigurationException('No configuration file was specified')
        return settings

    def offset_distance(self):
        """
        Gets the offset distance to set road centerline points from the center... line.
        :return:  ``int``
        """
        offset = self._config.get('Policy', 'offset_distance_from_centerline', as_object=False, required=False)
        if offset is None:
            offset = 10
        return offset


class FindServiceInner(object):
    """
    A class to handle the actual implementation of the various findService requests, responsible for making calls to
    the underlying database layers as well as applying policy.

    """
    @inject
    def __init__(self,
                 config: FindServiceConfigWrapper,
                 db_wrapper: GisDbInterface,
                 query_executor: PgQueryExecutor=None):
        """
        Constructor

        :param config: The FindService configuration wrapper object.
        :type config: :py:class:`lostservice.handling.FindServiceConfigWrapper`
        :param db_wrapper: The db wrapper class instance.
        :type db_wrapper: :py:class:`lostservice.db.gisdb.GisDbInterface`
        :param query_executor: A query executor with pooled connections.
        :type query_executor: :py:class:civvy.db.postgis.query.PgQueryExecutor`
        """
        # TODO: There shouldn't be a default for query_executor, this was to facilitate not breaking existing unit tests for now.
        self._find_service_config = config
        self._db_wrapper = db_wrapper
        self._mappings = self._db_wrapper.get_urn_table_mappings()
        self._geomutil = GeometryUtility()
        self._query_executor = query_executor

    def _get_esb_table(self, service_urn):
        """
        Get the service boundary table for the given URN.

        :param service_urn: The service URN.
        :type service_urn: ``str``
        :return: The table name.
        :rtype: ``str``
        """
        if service_urn in self._mappings:
            return self._mappings[service_urn]
        else:
            logger.warning('Service URN {0} not supported.'.format(service_urn))
            raise ServiceNotImplementedException('Service URN {0} not supported.'.format(service_urn), None)

    def find_service_for_point(self, service_urn, longitude, latitude, spatial_ref, return_shape=False):
        """
        Find services for the given point.

        :param service_urn: The identifier for the service to look up.
        :type service_urn: ``str``
        :param longitude: Longitude of the point to search.
        :type longitude: ``float``
        :param latitude: Latitude of the point to search.
        :type latitude: ``float``
        :param spatial_ref: Spatial reference of the point to search.
        :type spatial_ref: ``str``
        :param return_shape: Whether or not to return the geometries of found mappings.
        :type return_shape: ``bool``
        :return: The service mappings for the given point.
        :rtype: ``list`` of ``dict``
        """
        ADD_DATA_REQUESTED = False
        ADD_DATA_SERVICE = self._find_service_config.additional_data_uri()
        buffer_distance = self._find_service_config.additional_data_buffer()
        if service_urn.lower() == ADD_DATA_SERVICE.lower():
            ADD_DATA_REQUESTED = True
            esb_table = self._find_service_config.settings_for_additionaldata("data_table")
        else:
            esb_table = self._get_esb_table(service_urn)

        results = self._db_wrapper.get_containing_boundary_for_point(
            longitude,
            latitude,
            spatial_ref,
            esb_table,
            add_data_requested=ADD_DATA_REQUESTED,
            buffer_distance=buffer_distance)

        if not ADD_DATA_REQUESTED:
            if results is not None and len(results) != 0:
                results = self._apply_point_multiple_match_policy(results)
            elif self._find_service_config.do_expanded_search():

                multiple_match_policy = self._find_service_config.polygon_multiple_match_policy()
                return_area = multiple_match_policy is PolygonMultipleMatchPolicyEnum.ReturnAreaMajority
                proximity_buffer = self._find_service_config.expanded_search_buffer()

                results = self._db_wrapper.get_intersecting_boundaries_for_circle(
                    longitude,
                    latitude,
                    spatial_ref,
                    proximity_buffer,
                    None,  # TODO, what is our UOM for buffers, assert meters?
                    esb_table,
                    return_area,
                    return_shape)

                results = self._apply_polygon_multiple_match_policy(results)
        else:
            if results is None:
                results = [{'adddatauri': ""}]

        return self._apply_policies(results, return_shape)

    def find_service_for_civicaddress(self, civic_request, return_shape=False):
        """
        Function to find the service for the civic address
        :param civic_request: civic address request
        :type civic_request: civicAddress
        :param return_shape: Whether or not to return the geometries of found mappings.
        :type return_shape: bool
        :return: The service mappings for the given civic address.
        """
        from civvy.db.postgis.locating.streets import PgStreetsAggregateLocatorStrategy
        from civvy.db.postgis.locating.points import PgPointsAggregateLocatorStrategy
        from civvy.locating import CivicAddress, CivicAddressSourceMapCollection, Locator

        # The locator needs some information about the underlying data store.
        jsons = json.dumps(self._find_service_config.settings_for_service("civvy_map"))

        # From the JSON configuration, create the source maps that apply to this database.
        source_maps = CivicAddressSourceMapCollection(config=jsons)

        civvy_obj = civic_request.location.location
        validate_location = False
        if hasattr(civic_request,'validateLocation'):
            validate_location = civic_request.validateLocation

        rcl_offset_distance = self._find_service_config.offset_distance()

        # Now let's create the locator and supply it with the common default strategies.
        locator = Locator(strategies=[
            PgPointsAggregateLocatorStrategy(query_executor=self._query_executor),
            PgStreetsAggregateLocatorStrategy(query_executor=self._query_executor)
        ], source_maps=source_maps, offset_distance=rcl_offset_distance)

        civic_dict = {}
        civic_dict['country'] = civvy_obj.country
        if civvy_obj.a1:
            civic_dict['a1'] =  civvy_obj.a1
        if civvy_obj.a2:
            civic_dict['a2'] = civvy_obj.a2
        if civvy_obj.a3:
            civic_dict['a3'] = civvy_obj.a3
        if civvy_obj.a4:
            civic_dict['a4'] = civvy_obj.a4
        if civvy_obj.a5:
            civic_dict['a5'] = civvy_obj.a5
        if civvy_obj.a6:
            civic_dict['a6'] = civvy_obj.a6
        if civvy_obj.rd:
            civic_dict['rd'] = civvy_obj.rd
        if civvy_obj.pod:
            civic_dict['pod'] = civvy_obj.pod
        if civvy_obj.sts:
            civic_dict['sts'] = civvy_obj.sts
        if civvy_obj.hno:
            civic_dict['hno'] = civvy_obj.hno
        if civvy_obj.hns:
            civic_dict['hns'] = civvy_obj.hns
        if civvy_obj.lmk:
            civic_dict['lmk'] = civvy_obj.lmk
        if civvy_obj.loc:
            civic_dict['loc'] = civvy_obj.loc
        if civvy_obj.flr:
            civic_dict['flr'] = civvy_obj.flr
        if civvy_obj.nam:
            civic_dict['nam'] = civvy_obj.nam
        if civvy_obj.pc:
            civic_dict['pc'] = civvy_obj.pc

        # We can create several civic addresses and pass them to the locator.
        civic_address = CivicAddress(**civic_dict)

        # Let's get the results for this civic address.
        locator_results = locator.locate_civic_address(civic_address=civic_address, offset_distance=rcl_offset_distance)
        mappings = None
        if len(locator_results) > 0:
            first_civic_point = locator_results[0]
            if first_civic_point.score >= self._find_service_config.find_civic_address_maximum_score():
                #the civvy has not returned anything we should use so check for default routes
                # if there are none then throw a NotFoundException (return a notFound LoST error
                default_route_uri = self._get_default_civic_route(civic_request.service)
                if default_route_uri is None:
                    raise NotFoundException('The server could not find an answer to the query.', None)
                else:
                    #create a default mapping given just a uri
                    new_dict = {}
                    new_dict['serviceurn']=civic_request.service
                    new_dict['routeuri']=default_route_uri
                    new_dict['displayname']=''
                    new_dict['gcunqid'] = str(uuid.uuid4())
                    new_dict['servicenum'] = ''
                    new_dict['updatedate'] = str(datetime.datetime.utcnow())

                    #try adding an item to the mapping, that's not really a mapping
                    new_dict['default_route_used']=True

                    default_mapping = []
                    default_mapping.append(new_dict)
                    return default_mapping




            civvy_geometry = first_civic_point.geometry
            spatial_reference = civvy_geometry.GetSpatialReference()
            epsg = spatial_reference.GetAttrValue("AUTHORITY", 0)
            srid = spatial_reference.GetAttrValue("AUTHORITY", 1)
            spatial_ref = "{0}::{1}".format(epsg, srid)
            mappings = self.find_service_for_point(
                civic_request.service,
                civvy_geometry.GetX(),
                civvy_geometry.GetY(),
                spatial_ref,
                return_shape=return_shape
            )
            if validate_location:
                location_validation = {}
                invalid_properties = [prop.value for prop in first_civic_point.invalid_civic_address_properties]
                if len(invalid_properties)>0:
                    location_validation['invalid'] = " ".join(invalid_properties)
                valid_properties = [prop.value for prop in
                                      first_civic_point.valid_civic_address_properties]
                if len(valid_properties) > 0:
                    location_validation['valid'] = " ".join(valid_properties)
                mappings[0]['locationValidation'] = location_validation
                unchecked_properties = [prop.value for prop in first_civic_point.unchecked_civic_address_properties]
                if len(unchecked_properties) > 0:
                    location_validation['unchecked'] = " ".join(unchecked_properties)
                mappings[0]['locationValidation'] = location_validation


        else:
            ADD_DATA_SERVICE = self._find_service_config.additional_data_uri()
            if civic_request.service.lower() == ADD_DATA_SERVICE.lower():
                mappings = [{'adddatauri': ""}]

        return mappings

    def find_service_for_circle(self,
                                service_urn,
                                longitude,
                                latitude,
                                spatial_ref,
                                radius,
                                radius_uom,
                                return_shape=False):
        """
        Find services for the given circle.

        :param service_urn: The identifier for the service to look up.
        :type service_urn: ``str``
        :param longitude: Longitude of the center of the circle to search.
        :type longitude: ``float``
        :param latitude: Latitude of the center of the circle to search.
        :type latitude: ``float``
        :param spatial_ref: Spatial reference of the center of the circle to search.
        :type spatial_ref: ``str``
        :param radius: The radius of the circle to search.
        :type radius: ``float``
        :param radius_uom: Unit of measure for the radius.
        :type radius_uom: ``str``
        :param return_shape: Whether or not to return the geometries of found mappings.
        :type return_shape: ``bool``
        :return: The service mappings for the given circle.
        :rtype: ``list`` of ``dict``
        """

        if self._find_service_config.polygon_search_mode_policy() is PolygonSearchModePolicyEnum.SearchUsingCentroid:
            # search using a centroid.
            return self.find_service_for_point(service_urn, longitude, latitude, spatial_ref, return_shape)
        else:
            ADD_DATA_REQUESTED = False
            ADD_DATA_SERVICE = self._find_service_config.additional_data_uri()
            buffer_distance = self._find_service_config.additional_data_buffer()
            if service_urn == ADD_DATA_SERVICE:
                ADD_DATA_REQUESTED = True
                esb_table = self._find_service_config.settings_for_additionaldata("data_table")
            else:
                esb_table = self._get_esb_table(service_urn)

            multiple_match_policy = self._find_service_config.polygon_multiple_match_policy()
            return_area = multiple_match_policy is PolygonMultipleMatchPolicyEnum.ReturnAreaMajority

            results=[]
            if ADD_DATA_REQUESTED:
                results = self._db_wrapper.get_additional_data_for_circle(
                    longitude,
                    latitude,
                    spatial_ref,
                    radius,
                    radius_uom,
                    esb_table,
                    buffer_distance)
                results = self._apply_addtionaldata_multiple_match_policy(results)
                if results is None or len(results)==0:
                    results = [{'adddatauri':''}]
            else:
                results = self._db_wrapper.get_intersecting_boundaries_for_circle(
                    longitude,
                    latitude,
                    spatial_ref,
                    radius,
                    radius_uom, esb_table, return_area, return_shape)

                if (results is None or len(results) == 0) and self._find_service_config.do_expanded_search():
                    proximity_buffer = self._find_service_config.expanded_search_buffer()
                    results = self._db_wrapper.get_intersecting_boundaries_for_circle(
                        longitude,
                        latitude,
                        spatial_ref,
                        radius,
                        radius_uom,
                        esb_table,
                        return_area,
                        return_shape,
                        True,
                        proximity_buffer)

                results = self._apply_polygon_multiple_match_policy(results)
            return self._apply_policies(results, return_shape)

    def find_service_for_ellipse(self,
                                 service_urn,
                                 longitude,
                                 latitude,
                                 spatial_ref,
                                 semi_major_axis,
                                 semi_minor_axis,
                                 orientation,
                                 return_shape=False):
        """
        Find services for the given ellipse.

        :param service_urn: The identifier for the service to look up.
        :type service_urn: ``str``
        :param longitude: Longitude of the center of the ellipse to search.
        :type longitude: ``float``
        :param latitude: Latitude of the center of the ellipse to search.
        :type latitude: ``float``
        :param spatial_ref: Spatial reference of the center of the ellipse to search.
        :type spatial_ref: ``str``
        :param semi_major_axis: The length of the semi-major axis.
        :type semi_major_axis: ``float``
        :param semi_minor_axis: The length of the semi-minor axis.
        :type semi_minor_axis: ``float``
        :param orientation: The orientation of the ellipse.
        :type orientation: ``float``
        :param return_shape: Whether or not to return the geometries of found mappings.
        :type return_shape: ``bool``
        :return: The service mappings for the given ellipse.
        :rtype: ``list`` of ``dict``
        """
        # TODO: does there need to be an orientation UOM?
        # TODO: Why do the ellipse queries always return the intersection areas but others don't?

        if self._find_service_config.polygon_search_mode_policy() is PolygonSearchModePolicyEnum.SearchUsingCentroid:
            # search using a centroid.
            return self.find_service_for_point(service_urn, longitude, latitude, spatial_ref, return_shape)
        else:
            ADD_DATA_REQUESTED = False
            ADD_DATA_SERVICE = self._find_service_config.additional_data_uri()
            buffer_distance = self._find_service_config.additional_data_buffer()
            if service_urn == ADD_DATA_SERVICE:
                ADD_DATA_REQUESTED = True
                esb_table = self._find_service_config.settings_for_additionaldata("data_table")
            else:
                esb_table = self._get_esb_table(service_urn)

            if ADD_DATA_REQUESTED:
                results = self._db_wrapper.get_additional_data_for_ellipse(
                    longitude,
                    latitude,
                    spatial_ref,
                    semi_major_axis,
                    semi_minor_axis,
                    orientation,
                    esb_table,
                    buffer_distance)
                results = self._apply_addtionaldata_multiple_match_policy(results)
                if results is None or len(results)==0:
                    results = [{'adddatauri':''}]
            else:
                results = self._db_wrapper.get_intersecting_boundary_for_ellipse(
                    longitude,
                    latitude,
                    spatial_ref,
                    semi_major_axis,
                    semi_minor_axis,
                    orientation,
                    esb_table)

                if (results is None or len(results) == 0) and self._find_service_config.do_expanded_search():
                    # No results and Policy says we should buffer and research
                    proximity_buffer = self._find_service_config.expanded_search_buffer()

                    results = self._db_wrapper.get_intersecting_boundary_for_ellipse(
                        longitude,
                        latitude,
                        spatial_ref,
                        semi_major_axis + proximity_buffer,
                        semi_minor_axis + proximity_buffer,
                        orientation,
                        esb_table)

                results = self._apply_polygon_multiple_match_policy(results)
            return self._apply_policies(results, return_shape)

    def find_service_for_arcband(self,
                                 service_urn,
                                 longitude,
                                 latitude,
                                 spatial_ref,
                                 start_angle,
                                 opening_angle,
                                 inner_radius,
                                 outer_radius,
                                 return_shape=False):
        """
        Find services for the given arcband.

        :param service_urn: The identifier for the service to look up.
        :type service_urn: ``str``
        :param longitude: Longitude of the center of the arcband to search.
        :type longitude: ``float``
        :param latitude: Latitude of the center of the arcband to search.
        :type latitude: ``float``
        :param spatial_ref: Spatial reference of the arcband to search.
        :type spatial_ref: ``str``
        :param start_angle: The angle to the start of the ellipse (from north).
        :type start_angle: ``float``
        :param opening_angle: The sweep of the arc.
        :type opening_angle: ``float``
        :param inner_radius: The inner radius of the arcband.
        :type inner_radius: ``float``
        :param outer_radius: The outer radius of the arcband.
        :type outer_radius: ``float``
        :param return_shape: Whether or not to return the geometries of found mappings.
        :type return_shape: ``bool``
        :return: The service mappings for the given arcband.
        :rtype: ``list`` of ``dict``
        """

        WGS84SPATIALREFERENCE = 'urn:ogc:def:crs:EPSG::4326'

        arcband = geom.generate_arcband(longitude, latitude, spatial_ref, start_angle, opening_angle, inner_radius, outer_radius)
        points = geom.get_vertices_for_geom(arcband)[0]
        return self.find_service_for_polygon(service_urn, points, WGS84SPATIALREFERENCE, return_shape)

    def find_service_for_polygon(self, service_urn, points, spatial_ref, return_shape=False):
        """
        Find services for the given polygon.

        :param service_urn: The identifier for the service to look up.
        :type service_urn: ``str``
        :param points: A list of vertices in (x,y) format.
        :type points: ``list``
        :param spatial_ref: Spatial reference of the polygon to search.
        :type spatial_ref: ``str``
        :param return_shape: Whether or not to return the geometries of found mappings.
        :type return_shape: ``bool``
        :return: The service mappings for the given polygon.
        :rtype: ``list`` of ``dict``
        """
        if self._find_service_config.polygon_search_mode_policy() is PolygonSearchModePolicyEnum.SearchUsingCentroid:
            # search using a centroid.
            ref_polygon = Polygon(points)
            pt_array = ref_polygon.centroid

            if pt_array is None:
                return None

            return self.find_service_for_point(service_urn, pt_array.x, pt_array.y, spatial_ref, return_shape)
        else:
            ADD_DATA_REQUESTED = False
            ADD_DATA_SERVICE = self._find_service_config.additional_data_uri()
            buffer_distance = self._find_service_config.additional_data_buffer()
            if service_urn == ADD_DATA_SERVICE:
                ADD_DATA_REQUESTED = True
                esb_table = self._find_service_config.settings_for_additionaldata("data_table")
            else:
                esb_table = self._get_esb_table(service_urn)

            if ADD_DATA_REQUESTED:
                results = self._db_wrapper.get_additionaldata_for_polygon(points, spatial_ref, esb_table, buffer_distance)
                results = self._apply_addtionaldata_multiple_match_policy(results)
                if results is None or len(results)==0:
                    results = [{'adddatauri':''}]
            else:
                results = self._db_wrapper.get_intersecting_boundaries_for_polygon(points, spatial_ref, esb_table)

                if (results is None or len(results) == 0) and self._find_service_config.do_expanded_search():
                    proximity_buffer = self._find_service_config.expanded_search_buffer()
                    # No results and Policy says we should buffer and research

                    results = self._db_wrapper.get_intersecting_boundaries_for_polygon(
                        points,
                        spatial_ref,
                        esb_table,
                        True,
                        proximity_buffer)

                results = self._apply_polygon_multiple_match_policy(results)
            return self._apply_policies(results, return_shape)

    def _apply_point_multiple_match_policy(self, mappings):
        """
        Apply the point multiple match policy to given mappings.

        :param mappings: The mappings returned from a point search.
        :type mappings ``list`` of ``dict``
        :return: Mapping list adjusted according to the point multiple match policy.
        :rtype: ``list`` of ``dict``
        """

        if mappings is not None:
            point_multiple_match_policy = self._find_service_config.point_multiple_match_policy()

            if point_multiple_match_policy == PointMultipleMatchPolicyEnum.ReturnLimitWarning:
                i = len(mappings)
                limit = self._find_service_config.point_result_limit_policy()
                if i > limit:
                    # Results exceeds configurable setting - cut off results and apply warning
                    del mappings[limit:i]
                    [mapping.update({'tooManyMappings': True}) for mapping in mappings]
            elif point_multiple_match_policy == PointMultipleMatchPolicyEnum.ReturnFirst:
                i = len(mappings)
                del mappings[1:i]  # removes items starting at 1 until the end of the list
            elif point_multiple_match_policy == PointMultipleMatchPolicyEnum.ReturnError:
                logger.warning('Multiple results matched request location.')
                raise InternalErrorException('Multiple results matched request location.')

        return mappings

    def _apply_polygon_multiple_match_policy(self, mappings):
        """
        Apply the polygon multiple match policy to given mappings.

        :param mappings: The mappings returned from a point search.
        :type mappings ``list`` of ``dict``
        :return: Mapping list adjusted according to the polygon multiple match policy.
        :rtype: ``list`` of ``dict``
        """

        if mappings is not None:
            polygon_multiple_match_policy = self._find_service_config.polygon_multiple_match_policy()

            if polygon_multiple_match_policy == PolygonMultipleMatchPolicyEnum.ReturnLimitWarning:
                i = len(mappings)
                limit = self._find_service_config.polygon_result_limit_policy()
                if i > limit:
                    # Results exceeds configurable setting - cut off results and apply warning
                    del mappings[limit:i]
                    [mapping.update({'tooManyMappings': True}) for mapping in mappings]

            elif polygon_multiple_match_policy == PolygonMultipleMatchPolicyEnum.ReturnFirst:
                i = len(mappings)
                del mappings[1:i]  # removes items starting at 1 until the end of the list
            elif polygon_multiple_match_policy == PolygonMultipleMatchPolicyEnum.ReturnAreaMajority:
                # Find and return Max area
                max_area_item = max(mappings, key=lambda x: x['AREA_RET'])
                mappings = [max_area_item]

        return mappings

    def _apply_addtionaldata_multiple_match_policy(self, mappings):
        """
        Apply the a addtional data multiple match policy to given mappings.

        :param mappings: The mappings returned from a point search.
        :type mappings ``list`` of ``dict``
        :return: Mapping list adjusted according to the match policy.
        :rtype: ``list`` of ``dict``
        """

        if mappings is not None:
            i = len(mappings)
            limit = self._find_service_config.additionaldata_result_limit()
            if i > limit:
                # Results exceeds configurable setting - cut off results and apply warning
                del mappings[limit:i]
                [mapping.update({'tooManyMappings': True}) for mapping in mappings]

        return mappings

    def _apply_policies(self, mappings, return_shape):
        """
        Applies additional polices to the mappings, e.g. expiration, additional cleanup.

        :param mappings: The mappings returned from a point search.
        :type mappings ``list`` of ``dict``
        :param return_shape: Whether or not to return the geometries of found mappings.
        :type return_shape: ``bool``
        :return: Mapping list adjusted according to the expiration policy.
        :rtype: ``list`` of ``dict``
        """

        if mappings is not None:
            for mapping in mappings:
                if mapping.get('serviceurn'):
                    mapping['expiration'] = self._get_service_expiration_policy(mapping['serviceurn'])
                self.apply_service_boundary_policy(mapping, return_shape)

        return mappings

    def apply_service_boundary_policy(self, mapping, return_shape):
        """
        Apply the service boundary policy to result mappings.

        :param mapping: A mapping returned from a point search.
        :type mapping: ``list`` of ``dict``
        :param return_shape: Whether or not to return the geometries of found mappings.
        :type return_shape: ``bool``
        :return: The mapping with fixed-up GML
        """

        # TODO -
        # Simplify - On
        # Simplify -Off
        # ReturnUnedited - Done
        # ReturnAreaMajorityPolygon
        # ReturnAllAsSinglePolygons

        GML_URN = 'http://www.opengis.net/gml'
        GML_URN_COORDS = '{0}{1}{2}'.format('{', GML_URN, '}')

        if return_shape and 'ST_AsGML_1' in mapping:
            gml = mapping['ST_AsGML_1']
            gml = gml.replace('>', ' xmlns:gml="http://www.opengis.net/gml">', 1)
            root = etree.XML(gml)

            count = 0
            for node in root.iter():
                if node.tag == '{0}MultiSurface'.format(GML_URN_COORDS):
                    attr_srs = node.attrib
                if node.tag == '{0}Polygon'.format(GML_URN_COORDS):
                    polygontxt = etree.tostring(node)
                    count = count + 1
            # If we need to do simplification, let's do it now as the last step, before we move on.
            simplify = self._find_service_config.do_polygon_simplification()
            if simplify: # IT'S SO SIMPLE
                mapping = self._geomutil.simplify_polygon(
                    mapping_object=mapping,
                    tolerance=self._find_service_config.simplification_tolerance())

            if count > 1:
                # TODO Multipolygons - Not supported currently so just return unedited GML
                return mapping

            # We already edited the GML from simplification. Let's not do it again.
            if simplify is False:
                modified_root = etree.XML(polygontxt)
                modified_root.set('srsName', attr_srs.get('srsName', 'EPSG:4326'))
                modified_root = self._clear_attributes(modified_root)

                # Update value with new GML
                mapping['ST_AsGML_1'] = etree.tostring(modified_root).decode("utf-8")

        return mapping

    def _clear_attributes(self, xml_element):
        """
        remove all attributes
        :param xml_element:
        :return:
        """
        for child in xml_element:
            child.attrib.clear()

            if len(xml_element):
                child = self._clear_attributes(child)

        return xml_element

    def _get_service_expiration_policy(self, service_urn):
        """
        Gets the expiration policy for the given service.

        :param service_urn: The identifier for the service to look up.
        :type service_urn: ``str``
        :return: The service boundary expiration string.
        :rtype: ``str``
        """
        service = self._get_esb_table(service_urn)
        policy = self._find_service_config.settings_for_service(service)

        expires_policy = policy['service_expire_policy']
        expires_string = ''

        # Based on setting Set Expires to: currentTime + TimeSpan setting or "NO-CACHE" or "NO-EXPIRATION"
        if ServiceExpiresPolicyEnum[expires_policy] == ServiceExpiresPolicyEnum.TimeSpan:
            # Expected to be in UTC format plus timespan (minutes) interval setting 2010-05-18T16:47:55.9620000-06:00
            expires_timespan = policy['service_cache_timespan']
            mapping_expires = datetime.datetime.now(tz=pytz.utc) + datetime.timedelta(
                minutes=int(expires_timespan))
            expires_string = mapping_expires.isoformat()
        elif ServiceExpiresPolicyEnum[expires_policy] == ServiceExpiresPolicyEnum.NoCache:
            expires_string = 'NO-CACHE'
        elif ServiceExpiresPolicyEnum[expires_policy] == ServiceExpiresPolicyEnum.NoExpiration:
            expires_string = 'NO-EXPIRATION'

        return expires_string

    def _get_default_civic_route(self, service_urn):
        """
        Returns a uri if there is a match in the config file for the passed in urn
        :param service_urn:
        :return: uri or None
        """
        #get default route policy
        config_settings = self._find_service_config.settings_for_default_route()
        if config_settings is None:
            return None
        default_routes = config_settings['default_routes']
        # get any matching configured urn's in the config, should only be 1 or 0
        matches = [x for x in default_routes if x['urn'] == service_urn]
        if not matches:
            return None
        else:
            return matches[0]['uri']


class FindServiceOuter(object):
    """
    A class to handle the tasks related to unwrapping findService requests and packaging up responses.

    """
    @inject
    def __init__(self, config: FindServiceConfigWrapper, inner: FindServiceInner):
        """
        Constructor.

        :param config: The FindService configuration wrapper object.
        :type config: :py:class:`lostservice.handling.FindServiceConfigWrapper`
        :param inner: The inner implementation class.
        :type inner: :py:class:`lostservice.handling.FindServiceInner`
        """
        self._inner = inner
        self._find_service_config = config

    def _check_is_loopback(self, path):
        if self._find_service_config.source_uri() in path:
            raise LoopException("LoopError")

    def find_service_for_point(self, request):
        """
        Find service for a point.

        :param request:  A findService request object with a point location.
        :type request :py:class:`lostservice.model.requests.FindServiceRequest`
        :return: A findService response.
        :rtype: :py:class:`lostservice.model.responses.FindServiceResponse`
        """
        self._check_is_loopback(request.path)
        include_boundary_value = self._apply_override_policy(request)

        mappings = self._inner.find_service_for_point(
            request.service,
            request.location.location.longitude,
            request.location.location.latitude,
            request.location.location.spatial_ref,
            include_boundary_value
        )
        return self._build_response(request.path,
                                    request.location.id,
                                    mappings,
                                    request.nonlostdata,
                                    include_boundary_value)

    def find_service_for_civicaddress(self, request):
        """
        Find service for a civic address.
        :param request:  A findService request object with a civic address location.
        :type request :py:class:`lostservice.model.requests.FindServiceRequest`
        :return: A findService response.
        :rtype: :py:class:`lostservice.model.responses.FindServiceResponse`
        """
        self._check_is_loopback(request.path)
        include_boundary_value = self._apply_override_policy(request)

        mappings = self._inner.find_service_for_civicaddress(
            request,
            include_boundary_value
        )

        return self._build_response(request.path,
                                    request.location.id,
                                    mappings,
                                    request.nonlostdata,
                                    include_boundary_value)

    def find_service_for_circle(self, request):
        """
        Find service for a circle.

        :param request:  A findService request object with a point location.
        :type request :py:class:`lostservice.model.requests.FindServiceRequest`
        :return: A findService response.
        :rtype: :py:class:`lostservice.model.responses.FindServiceResponse`
        """
        self._check_is_loopback(request.path)
        include_boundary_value = self._apply_override_policy(request)
        mappings = self._inner.find_service_for_circle(
            request.service,
            request.location.location.longitude,
            request.location.location.latitude,
            request.location.location.spatial_ref,
            float(request.location.location.radius),
            request.location.location.uom,
            include_boundary_value
        )
        return self._build_response(request.path,
                                    request.location.id,
                                    mappings,
                                    request.nonlostdata,
                                    include_boundary_value)

    def find_service_for_ellipse(self, request):
        """
        Find service for an ellipse.

        :param request:  A findService request object with a point location.
        :type request :py:class:`lostservice.model.requests.FindServiceRequest`
        :return: A findService response.
        :rtype: :py:class:`lostservice.model.responses.FindServiceResponse`
        """
        self._check_is_loopback(request.path)
        include_boundary_value = self._apply_override_policy(request)
        mappings = self._inner.find_service_for_ellipse(
            request.service,
            request.location.location.longitude,
            request.location.location.latitude,
            request.location.location.spatial_ref,
            float(request.location.location.majorAxis),
            float(request.location.location.minorAxis),
            float(request.location.location.orientation),
            include_boundary_value
        )
        return self._build_response(request.path,
                                    request.location.id,
                                    mappings,
                                    request.nonlostdata,
                                    include_boundary_value)

    def find_service_for_arcband(self, request):
        """
        Find service for an arcband.

        :param request:  A findService request object with a point location.
        :type request :py:class:`lostservice.model.requests.FindServiceRequest`
        :return: A findService response.
        :rtype: :py:class:`lostservice.model.responses.FindServiceResponse`
        """
        self._check_is_loopback(request.path)
        include_boundary_value = self._apply_override_policy(request)
        mappings = self._inner.find_service_for_arcband(
            request.service,
            request.location.location.longitude,
            request.location.location.latitude,
            request.location.location.spatial_ref,
            float(request.location.location.start_angle),
            float(request.location.location.opening_angle),
            float(request.location.location.inner_radius),
            float(request.location.location.outer_radius),
            include_boundary_value
        )
        return self._build_response(request.path,
                                    request.location.id,
                                    mappings,
                                    request.nonlostdata,
                                    include_boundary_value)

    def find_service_for_polygon(self, request):
        """
        Find service for an arcband.

        :param request:  A findService request object with a point location.
        :type request :py:class:`lostservice.model.requests.FindServiceRequest`
        :return: A findService response.
        :rtype: :py:class:`lostservice.model.responses.FindServiceResponse`
        """
        self._check_is_loopback(request.path)
        include_boundary_value = self._apply_override_policy(request)
        mappings = self._inner.find_service_for_polygon(
            request.service,
            request.location.location.vertices,
            request.location.location.spatial_ref,
            include_boundary_value
        )
        return self._build_response(request.path,
                                    request.location.id,
                                    mappings,
                                    request.nonlostdata,
                                    include_boundary_value)

    def _build_response(self, path, location_used, mappings, nonlostdata, include_boundary_value=False):
        """
        Builds a find service response.

        :param path: The list of path elements that came in with the request.
        :type path: ``list`` of ``str``
        :param location_used: The location id that came in with the request.
        :type location_used: ``str``
        :param mappings: A list of all mappings returned by the query.
        :type mappings: ``list`` of ``dict``
        :param nonlostdata: Passthrough elements from the request.
        :type nonlostdata: ``list``
        :return:  A FindServiceResponse
        :rtype: :py:class:`lostservice.model.responses.FindServiceResponse`
        """
        response = FindServiceResponse()
        response.path = path
        response.path.append(self._find_service_config.source_uri())
        response.location_used = location_used
        response.mappings = self._build_mapping_list(mappings, include_boundary_value)

        nonlostdata = self._build_warnings(mappings, nonlostdata)
        response.nonlostdata = nonlostdata
        return response

    def _build_warnings(self, mappings, nonlostdata):
        """
        Builds warning element if needed.
        :param mappings: A list of all mappings returned by the query.
        :param nonlostdata: Passthrough elements from the request.
        :return:
        """

        if mappings is None:
            return nonlostdata
        xml_warning = None

        if self._check_is_addurl_in_mappings(mappings) == True or (self._find_service_config.polygon_multiple_match_policy() == PolygonMultipleMatchPolicyEnum.ReturnLimitWarning):
            if self._check_too_many_mappings(mappings) == True:
                # Setting is ReturnLimitWarning and flag was found so generate a new element for warnings and add
                # tooManyMappings as subelement.  Place this in nonlostdata as another element to be added
                # to the final response.
                LOST_URN = 'urn:ietf:params:xml:ns:lost1'
                source_uri = self._find_service_config.source_uri()
                xml_warning = etree.Element('warnings', nsmap={None: LOST_URN}, attrib={'source': source_uri})

                # add to the warnings element
                warnings_element = etree.SubElement(xml_warning, 'tooManyMappings', attrib={'message':'Mapping limit exceeded, mappings returned have been truncated.'})

                attr = warnings_element.attrib
                attr['{http://www.w3.org/XML/1998/namespace}lang'] = 'en'



        if self._check_using_default_route(mappings):
            #check if the warnings tag has already been added
            if len(nonlostdata) > 0:
                xml_warning = nonlostdata[0].find('warnings')
            if not xml_warning:
                source_uri = self._find_service_config.source_uri()
                xml_warning = etree.Element('warnings',attrib={'source': source_uri})

            warnings_element = etree.SubElement(xml_warning,'defaultMappingReturned', attrib={'message': "Unable to determine PSAP for the given location: using default PSAP"})

        if xml_warning:
            nonlostdata.append((xml_warning))

        return nonlostdata

    def _check_is_addurl_in_mappings(self, mappings):
        """
        Check for addurl in mapping.
        :param mappings:
        :return:
        """
        for mapping in mappings:
            if "adddatauri" in mapping:
                return True
            return False

    def _check_too_many_mappings(self, mappings):
        """
        Check for tooManyMappings flag, which triggers building of a warning.
        :param mappings:
        :return:
        """
        for mapping in mappings:
            if 'tooManyMappings' in mapping:
                return True

        return False

    def _check_using_default_route(selfs,mappings):
        """"
        Check for default_route_used  flag , which triggers building a warning
        :param mappings
        :return:
        """
        for mapping in mappings:
            if 'default_route_used' in mapping:
                return True

        return False

    def _build_mapping_list(self, mappings, include_boundary_value=False):
        """
        Build the collection of all response mappings.

        :param mappings: A list of all mappings returned by the query.
        :type mappings: ``list`` of ``dict``
        :param include_boundary_value: Flag to control whether or not to include the mapping boundary by value.
        :type include_boundary_value: ``bool``
        :return:
        """
        # Resolve source uri once . . .
        source_uri = self._find_service_config.source_uri()

        resp_mappings = []
        if mappings is not None:
            for mapping in mappings:
                resp_mapping = self._build_one_mapping(mapping, include_boundary_value)
                resp_mapping.source = source_uri
                resp_mappings.append(resp_mapping)

        return resp_mappings

    def _build_one_mapping(self, mapping, include_boundary_value=False):
        """
        Create a single ResponseMapping from a query result.

        :param mapping: A dictonary of the query result attrubtes for a mapping.
        :type mapping: ``dict``
        :param include_boundary_value: Flag to control whether or not to include the mapping boundary by value.
        :type include_boundary_value: ``bool``
        :return: A ResponseMapping instance.
        :rtype: :py:class:`lostservice.model.responses.ResponseMapping`
        """
        if 'adddatauri' in mapping:
            resp_mapping = AdditionalDataResponseMapping()
            resp_mapping.adddatauri = mapping.get('adddatauri', "")
            resp_mapping.service_urn = self._find_service_config.settings_for_additionaldata("service_urn")
        else:
            resp_mapping = ResponseMapping()
            resp_mapping.display_name = mapping['displayname']
            resp_mapping.route_uri = mapping['routeuri']
            resp_mapping.service_number = mapping['servicenum']
            resp_mapping.service_urn = mapping.get('serviceurn')

            if self._find_service_config.service_boundary_return_geodetic_override() == ServiceBoundaryGeodeticOverridePolicyEnum.ReturnNothing:
                # Do not return ServiceBoundary tag at all
                resp_mapping.boundary_value = None
            elif include_boundary_value and 'ST_AsGML_1' in mapping:
                resp_mapping.boundary_value = mapping['ST_AsGML_1']
            else:
                resp_mapping.boundary_value = ""

        if "locationValidation" in mapping:
            resp_mapping.locationValidation = mapping.get("locationValidation")

        resp_mapping.last_updated = mapping.get('updatedate','')
        resp_mapping.expires = mapping.get('expiration', "NO-CACHE")
        resp_mapping.source_id = mapping.get('gcunqid',"")

        return resp_mapping

    def _apply_override_policy(self, request):
        """
        Check Service boundary return override settings 
        :param request: 
        :return: 
        """
        # use false for ReturnNothing - second check is done in _build_one_mapping()
        include_boundary_value = False

        if self._find_service_config.service_boundary_return_geodetic_override() == ServiceBoundaryGeodeticOverridePolicyEnum.MatchRequest:
            # Respect the value in the request
            include_boundary_value = request.serviceBoundary == 'value'
        elif self._find_service_config.service_boundary_return_geodetic_override() == ServiceBoundaryGeodeticOverridePolicyEnum.ReturnReference:
            # override the value in the request and never return the GML representing the shape
            include_boundary_value = False
        elif self._find_service_config.service_boundary_return_geodetic_override() == ServiceBoundaryGeodeticOverridePolicyEnum.ReturnValue:
            # override the value in the request and alwasy return the GML representing the shape
            include_boundary_value = True

        return include_boundary_value<|MERGE_RESOLUTION|>--- conflicted
+++ resolved
@@ -22,13 +22,10 @@
 from shapely.geometry import Polygon
 import json
 from lostservice.configuration import general_logger
-<<<<<<< HEAD
+from civvy.db.postgis.query import PgQueryExecutor
+
 from typing import Dict
 import uuid
-=======
-from civvy.db.postgis.query import PgQueryExecutor
-
->>>>>>> 99704cc1
 logger = general_logger()
 
 

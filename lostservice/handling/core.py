#!/usr/bin/env python
# -*- coding: utf-8 -*-
"""
.. currentmodule:: lostservice.handling.core
.. moduleauthor:: Tom Weitzel <tweitzel@geo-comm.com>

Core handler implementation classes.
"""


import datetime
import pytz
<<<<<<< HEAD

from lostservice.db.utilities import get_urn_table_mappings
from lostservice.db.utilities import apply_policy_settings
=======
from injector import inject
from lostservice.configuration import Configuration
from lostservice.db.gisdb import GisDbInterface
>>>>>>> 1cb9be28
from lostservice.handler import Handler
import lostservice.model.responses as responses
from lostservice.model.location import Circle
from lostservice.model.location import Point
<<<<<<< HEAD
from lostservice.context import ServiceExpiresPolicyEnum
from lostservice.context import PolygonMultipleMatchPolicyEnum
=======
from lostservice.configuration import ServiceExpiresPolicyEnum

>>>>>>> 1cb9be28

class ListServicesHandler(Handler):
    """
    Base listServices request handler.
    """
    @inject
    def __init__(self, config: Configuration, db_wrapper: GisDbInterface):
        """
        Constructor

        :param config: The configuration
        :type config: :py:class:`lostservice.configuration.Configuration`
        :param db_wrapper: The db wrapper class instance.
        :type db_wrapper: :py:class:`lostservice.db.gisdb.GisDbInterface`
        """
        super(ListServicesHandler, self).__init__(config, db_wrapper)

    def handle_request(self, request, context):
        """
        Entry point for request handling.

        :param request: The request
        :type request: A subclass of :py:class:`ListServicesRequest`
        :param context: The request context.
        :type context: ``dict``
        :return: The response.
        :rtype: :py:class:`ListServicesResponse`
        """

        mappings = self._db_wrapper.get_urn_table_mappings()

        service_list = mappings.keys()
        if request.service:
            # Filter the response to only those that are sub-services of the given
            # service urn
            root_service = request.service + '.'
            filtered = filter(lambda s: root_service in s, service_list)
            service_list = filtered

        path = self._config.get('Service', 'source_uri', as_object=False, required=False)
        response = responses.ListServicesResponse(service_list, [path])

        return response


class FindServiceHandler(Handler):
    """
    Base findService request handler.
    """
    @inject
    def __init__(self, config: Configuration, db_wrapper: GisDbInterface):
        """
        Constructor

        :param config: The configuration
        :type config: :py:class:`lostservice.configuration.Configuration`
        :param db_wrapper: The db wrapper class instance.
        :type db_wrapper: :py:class:`lostservice.db.gisdb.GisDbInterface`
        """
        super(FindServiceHandler, self).__init__(config, db_wrapper)


    def handle_request(self, request, context):
        """
         Entry point for request handling.

         :param request: The request
         :type request: A subclass of :py:class:`FindServiceRequest`
         :param context: The request context.
         :type context: ``dict``
         :return: The response.
         :rtype: :py:class:`FindServiceResponse`
         """

        # Get the table mappings, this should come from cache eventually.
        mappings = self._db_wrapper.get_urn_table_mappings()

        # From the mappings, look up the table name from the incoming service urn.
        esb_table = mappings[request.service]

        if type(request.location.location) is Circle:
<<<<<<< HEAD

            polygon_multiple_match_policy = context.configuration.get('Policy', 'polygon_multiple_match_policy',
                                                                      as_object=False, required=False)
            return_area = False
            if polygon_multiple_match_policy == PolygonMultipleMatchPolicyEnum.ReturnAreaMajority.name:
                return_area = True

            results = spatial.get_intersecting_boundaries_for_circle(request.location.location.longitude,
                                                                     request.location.location.latitude,
                                                                     request.location.location.spatial_ref,
                                                                     float(request.location.location.radius),
                                                                     request.location.location.uom, esb_table, engine,
                                                                     return_area)
        elif type(request.location.location) is Point:
            results = spatial.get_containing_boundary_for_point(
=======
            results = self._db_wrapper.get_intersecting_boundaries_for_circle(
>>>>>>> 1cb9be28
                request.location.location.longitude,
                request.location.location.latitude,
                request.location.location.spatial_ref,
                float(request.location.location.radius),
                request.location.location.uom, esb_table)

<<<<<<< HEAD
        results = apply_policy_settings(context, results, request)
        # Create a list to contain mutiple response mappings
        response_mapping_list = []
=======
        elif type(request.location.location) is Point:
            results = self._db_wrapper.get_containing_boundary_for_point(
                request.location.location.longitude,
                request.location.location.latitude,
                request.location.location.spatial_ref,
                esb_table)
>>>>>>> 1cb9be28

        for row in results:
            response_mapping = {}   #TODO How to deal with None?

            response_mapping['displayname'] = row['displayname']
            response_mapping['serviceurn'] = row['serviceurn']
            response_mapping['routeuri'] = row['routeuri']
            response_mapping['servicenum'] = row['servicenum']
            response_mapping['mapping_sourceid'] = row['gcunqid']

<<<<<<< HEAD
            response_mapping['mapping_lastupdate'] = None
            lastupdatefield = context.configuration.get('Service', 'last_update_field', as_object=False, required=False)
=======
            # Is this config setting necessary? All UDM tables have this and it is well known.
            mapping_lastupdate = None
            lastupdatefield = self._config.get('Service', 'last_update_field', as_object=False, required=False)
>>>>>>> 1cb9be28
            if lastupdatefield is not None:
                response_mapping['mapping_lastupdate'] = row[lastupdatefield]

            path = context.configuration.get('Service', 'source_uri', as_object=False, required=False)
            response_mapping['path'] = [path]

            response_mapping['mapping_source'] = context.configuration.get('Service', 'source_uri', as_object=False, required=False)

            #Get the entire dictionary of settings for this service
            service_settings_dict = context.configuration.get('Service', esb_table, as_object=True, required=False)
            if service_settings_dict == None:
                # Config not set for specific table use default Service Values
                service_settings_dict = context.configuration.get('Service', 'default', as_object=True, required=False)
                print("[Service] settings for %s not found. [Service] default settings applied." % esb_table)

            mapping_service_expires_policy = service_settings_dict['service_expire_policy']
            mapping_service_expires_timespan = service_settings_dict['service_expire_policy']

            # Based on setting Set Expires to: currentTime + TimeSpan setting or "NO-CACHE" or "NO-EXPIRATION"
            if mapping_service_expires_policy == ServiceExpiresPolicyEnum.TimeSpan.name:
                # Expected to be in UTC format plus timespan (minutes) interval setting 2010-05-18T16:47:55.9620000-06:00
                mapping_expires = datetime.datetime.now(tz=pytz.utc) + datetime.timedelta(minutes=int(mapping_service_expires_timespan))
                response_mapping['mapping_expires'] = mapping_expires.isoformat()
            elif mapping_service_expires_policy == ServiceExpiresPolicyEnum.NoCache.name:
                response_mapping['mapping_expires'] = 'NO-CACHE'
            elif mapping_service_expires_policy == ServiceExpiresPolicyEnum.NoExpiration.name:
                response_mapping['mapping_expires'] = 'NO-EXPIRATION'


            # The location used in the request (Optional). Get this from the request location's id.
            response_mapping['locationUsed'] = [request.location.id]

            response_mapping_list.append(response_mapping)

        # End of For

        return response_mapping_list

<<<<<<< HEAD
=======
        path = self._config.get('Service', 'source_uri', as_object=False, required=False)
        mapping_source = self._config.get('Service', 'source_uri', as_object=False, required=False)
        mapping_service_expires_policy = self._config.get('Service', 'service_expires_policy', as_object=False, required=False)
        mapping_service_expires_timespan = self._config.get('Service', 'service_expires_timespan', as_object=False, required=False)
>>>>>>> 1cb9be28


<<<<<<< HEAD


=======
        # The location used in the request (Optional). Get this from the request location's id.
        locationUsed = request.location.id
        value_or_reference = request.serviceBoundary

        response = responses.FindServiceResponse(displayname, serviceurn, routeuri, servicenum, [path], [locationUsed],
                                                 mapping_lastupdate, mapping_source, mapping_sourceid, mapping_expires,
                                                 value_or_reference)
        return response
>>>>>>> 1cb9be28


class GetServiceBoundaryHandler(Handler):
    """
    Base getServiceBoundary request handler.
    """
    @inject
    def __init__(self, config: Configuration, db_wrapper: GisDbInterface):
        """
        Constructor

        :param config: The configuration
        :type config: :py:class:`lostservice.configuration.Configuration`
        :param db_wrapper: The db wrapper class instance.
        :type db_wrapper: :py:class:`lostservice.db.gisdb.GisDbInterface`
        """
        super(GetServiceBoundaryHandler, self).__init__(config, db_wrapper)

    def handle_request(self, request, context):
        """
        Entry point for request handling.

        :param request: The request
        :type request: A subclass of :py:class:`GetServiceBoundaryRequest`
        :param context: The request context.
        :type context: ``dict``
        :return: The response.
        :rtype: :py:class:`GetServiceBoundaryResponse`
        """
        raise NotImplementedError("Can't handle getServiceBoundary requests just yet, come back later.")


class ListServicesByLocationHandler(Handler):
    """
    Base listServicesByLocation request handler.
    """
    @inject
    def __init__(self, config: Configuration, db_wrapper: GisDbInterface):
        """
        Constructor

        :param config: The configuration
        :type config: :py:class:`lostservice.configuration.Configuration`
        :param db_wrapper: The db wrapper class instance.
        :type db_wrapper: :py:class:`lostservice.db.gisdb.GisDbInterface`
        """
        super(ListServicesByLocationHandler, self).__init__(config, db_wrapper)

    def handle_request(self, request, context):
        """
        Entry point for request handling.

        :param request: The request
        :type request: A subclass of :py:class:`ListServicesByLocationRequest`
        :param context: The request context.
        :type context: ``dict``
        :return: The response.
        :rtype: :py:class:`ListServicesByLocationResponse`
        """
        raise NotImplementedError("Can't handle getServicesByLocation requests just yet, come back later.")



<|MERGE_RESOLUTION|>--- conflicted
+++ resolved
@@ -10,26 +10,20 @@
 
 import datetime
 import pytz
-<<<<<<< HEAD
+
 
 from lostservice.db.utilities import get_urn_table_mappings
 from lostservice.db.utilities import apply_policy_settings
-=======
 from injector import inject
 from lostservice.configuration import Configuration
 from lostservice.db.gisdb import GisDbInterface
->>>>>>> 1cb9be28
 from lostservice.handler import Handler
 import lostservice.model.responses as responses
 from lostservice.model.location import Circle
 from lostservice.model.location import Point
-<<<<<<< HEAD
-from lostservice.context import ServiceExpiresPolicyEnum
-from lostservice.context import PolygonMultipleMatchPolicyEnum
-=======
+from lostservice.configuration import PolygonMultipleMatchPolicyEnum
 from lostservice.configuration import ServiceExpiresPolicyEnum
 
->>>>>>> 1cb9be28
 
 class ListServicesHandler(Handler):
     """
@@ -111,43 +105,34 @@
         esb_table = mappings[request.service]
 
         if type(request.location.location) is Circle:
-<<<<<<< HEAD
-
-            polygon_multiple_match_policy = context.configuration.get('Policy', 'polygon_multiple_match_policy',
+
+
+            polygon_multiple_match_policy = self._config.get('Policy', 'polygon_multiple_match_policy',
                                                                       as_object=False, required=False)
             return_area = False
             if polygon_multiple_match_policy == PolygonMultipleMatchPolicyEnum.ReturnAreaMajority.name:
                 return_area = True
 
-            results = spatial.get_intersecting_boundaries_for_circle(request.location.location.longitude,
-                                                                     request.location.location.latitude,
-                                                                     request.location.location.spatial_ref,
-                                                                     float(request.location.location.radius),
-                                                                     request.location.location.uom, esb_table, engine,
-                                                                     return_area)
-        elif type(request.location.location) is Point:
-            results = spatial.get_containing_boundary_for_point(
-=======
             results = self._db_wrapper.get_intersecting_boundaries_for_circle(
->>>>>>> 1cb9be28
                 request.location.location.longitude,
                 request.location.location.latitude,
                 request.location.location.spatial_ref,
                 float(request.location.location.radius),
-                request.location.location.uom, esb_table)
-
-<<<<<<< HEAD
-        results = apply_policy_settings(context, results, request)
-        # Create a list to contain mutiple response mappings
-        response_mapping_list = []
-=======
+                request.location.location.uom, esb_table, return_area)
+
+
         elif type(request.location.location) is Point:
             results = self._db_wrapper.get_containing_boundary_for_point(
                 request.location.location.longitude,
                 request.location.location.latitude,
                 request.location.location.spatial_ref,
                 esb_table)
->>>>>>> 1cb9be28
+
+
+
+        results = apply_policy_settings(self._config, results, request)
+        # Create a list to contain mutiple response mappings
+        response_mapping_list = []
 
         for row in results:
             response_mapping = {}   #TODO How to deal with None?
@@ -158,27 +143,23 @@
             response_mapping['servicenum'] = row['servicenum']
             response_mapping['mapping_sourceid'] = row['gcunqid']
 
-<<<<<<< HEAD
+            # Is this config setting necessary? All UDM tables have this and it is well known.
             response_mapping['mapping_lastupdate'] = None
-            lastupdatefield = context.configuration.get('Service', 'last_update_field', as_object=False, required=False)
-=======
-            # Is this config setting necessary? All UDM tables have this and it is well known.
-            mapping_lastupdate = None
             lastupdatefield = self._config.get('Service', 'last_update_field', as_object=False, required=False)
->>>>>>> 1cb9be28
+
             if lastupdatefield is not None:
                 response_mapping['mapping_lastupdate'] = row[lastupdatefield]
 
-            path = context.configuration.get('Service', 'source_uri', as_object=False, required=False)
+            path = self._config.get('Service', 'source_uri', as_object=False, required=False)
             response_mapping['path'] = [path]
 
-            response_mapping['mapping_source'] = context.configuration.get('Service', 'source_uri', as_object=False, required=False)
+            response_mapping['mapping_source'] = self._config.get('Service', 'source_uri', as_object=False, required=False)
 
             #Get the entire dictionary of settings for this service
-            service_settings_dict = context.configuration.get('Service', esb_table, as_object=True, required=False)
+            service_settings_dict = self._config.get('Service', esb_table, as_object=True, required=False)
             if service_settings_dict == None:
                 # Config not set for specific table use default Service Values
-                service_settings_dict = context.configuration.get('Service', 'default', as_object=True, required=False)
+                service_settings_dict = self._config.get('Service', 'default', as_object=True, required=False)
                 print("[Service] settings for %s not found. [Service] default settings applied." % esb_table)
 
             mapping_service_expires_policy = service_settings_dict['service_expire_policy']
@@ -197,6 +178,7 @@
 
             # The location used in the request (Optional). Get this from the request location's id.
             response_mapping['locationUsed'] = [request.location.id]
+            response_mapping['value_or_reference'] = request.serviceBoundary
 
             response_mapping_list.append(response_mapping)
 
@@ -204,28 +186,6 @@
 
         return response_mapping_list
 
-<<<<<<< HEAD
-=======
-        path = self._config.get('Service', 'source_uri', as_object=False, required=False)
-        mapping_source = self._config.get('Service', 'source_uri', as_object=False, required=False)
-        mapping_service_expires_policy = self._config.get('Service', 'service_expires_policy', as_object=False, required=False)
-        mapping_service_expires_timespan = self._config.get('Service', 'service_expires_timespan', as_object=False, required=False)
->>>>>>> 1cb9be28
-
-
-<<<<<<< HEAD
-
-
-=======
-        # The location used in the request (Optional). Get this from the request location's id.
-        locationUsed = request.location.id
-        value_or_reference = request.serviceBoundary
-
-        response = responses.FindServiceResponse(displayname, serviceurn, routeuri, servicenum, [path], [locationUsed],
-                                                 mapping_lastupdate, mapping_source, mapping_sourceid, mapping_expires,
-                                                 value_or_reference)
-        return response
->>>>>>> 1cb9be28
 
 
 class GetServiceBoundaryHandler(Handler):

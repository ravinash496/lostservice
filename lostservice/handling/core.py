--- conflicted
+++ resolved
@@ -127,16 +127,16 @@
                 request.location.location.latitude,
                 request.location.location.spatial_ref,
                 esb_table)
-            service_boundary_profile = request.location.profile
-
-
+
+
+        service_boundary_profile = request.location.profile
 
         results = apply_policy_settings(self._config, results, request)
         # Create a list to contain mutiple response mappings
         response_mapping_list = []
 
         for row in results:
-<<<<<<< HEAD
+
             response_mapping = {}   #TODO How to deal with None?
 
             response_mapping['displayname'] = row['displayname']
@@ -144,14 +144,11 @@
             response_mapping['routeuri'] = row['routeuri']
             response_mapping['servicenum'] = row['servicenum']
             response_mapping['mapping_sourceid'] = row['gcunqid']
-=======
-            displayname = row['displayname']
-            serviceurn = row['serviceurn']
-            routeuri = row['routeuri']
-            servicenum = row['servicenum']
-            mapping_sourceid = row['gcunqid']
-            non_lost_data = row['ST_AsGML_1']
->>>>>>> 4ae75901
+
+            response_mapping['profile'] = service_boundary_profile
+
+            if 'ST_AsGML_1' in row:
+                response_mapping['non_lost_data'] = row['ST_AsGML_1']
 
             # Is this config setting necessary? All UDM tables have this and it is well known.
             response_mapping['mapping_lastupdate'] = None
@@ -196,32 +193,6 @@
 
         return response_mapping_list
 
-<<<<<<< HEAD
-=======
-        path = self._config.get('Service', 'source_uri', as_object=False, required=False)
-        mapping_source = self._config.get('Service', 'source_uri', as_object=False, required=False)
-        mapping_service_expires_policy = self._config.get('Service', 'service_expires_policy', as_object=False, required=False)
-        mapping_service_expires_timespan = self._config.get('Service', 'service_expires_timespan', as_object=False, required=False)
-
-        # Based on setting Set Expires to: currentTime + TimeSpan setting or "NO-CACHE" or "NO-EXPIRATION"
-        if mapping_service_expires_policy == ServiceExpiresPolicyEnum.TimeSpan.name:
-            # Expected to be in UTC format plus timespan (minutes) interval setting 2010-05-18T16:47:55.9620000-06:00
-            mapping_expires = datetime.datetime.now(tz=pytz.utc) + datetime.timedelta(minutes=int(mapping_service_expires_timespan))
-        elif mapping_service_expires_policy == ServiceExpiresPolicyEnum.NoCache.name:
-            mapping_expires = 'NO-CACHE'
-        elif mapping_service_expires_policy == ServiceExpiresPolicyEnum.NoExpiration.name:
-            mapping_expires = 'NO-EXPIRATION'
-
-        # The location used in the request (Optional). Get this from the request location's id.
-        locationUsed = request.location.id
-        value_or_reference = request.serviceBoundary
-
-        response = responses.FindServiceResponse(displayname, serviceurn, routeuri, servicenum, [path], [locationUsed],
-                                                 mapping_lastupdate, mapping_source, mapping_sourceid, mapping_expires,
-                                                 value_or_reference, non_lost_data, service_boundary_profile)
-        return response
->>>>>>> 4ae75901
-
 
 class GetServiceBoundaryHandler(Handler):
     """

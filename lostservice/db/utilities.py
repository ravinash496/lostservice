#!/usr/bin/env python
# -*- coding: utf-8 -*-
"""
.. currentmodule:: lostservice.db.utilities
.. moduleauthor:: Tom Weitzel <tweitzel@geo-comm.com>

General database utility functions
"""

from sqlalchemy import MetaData, Table
from sqlalchemy.sql import select, or_
from sqlalchemy.exc import SQLAlchemyError
from lostservice.model.location import Point
from lostservice.configuration import PointMultipleMatchPolicyEnum
from lostservice.configuration import PolygonSearchModePolicyEnum
from lostservice.configuration import PolygonMultipleMatchPolicyEnum

class MappingDiscoveryException(Exception):
    """
    Raised when something goes wrong in the process of discovering
    the service urn to table mappings.

    :param message: The exception message
    :type message:  ``str``
    :param nested: Nested exception, if any.
    :type nested: 
    """
    def __init__(self, message, nested=None):
        super().__init__(message)
        self._nested = nested


def _get_serviceurn(tablename, engine):
    """
    Gets the service urn from a emergency services boundary table.

    :param tablename: The name of the ESB table
    :type tablename: ``str``
    :param engine: An instance of the database engine.
    :type engine:  :py:class:`sqlalchemy.engine.Engine`
    :return: ``str``
    """
    urn = None
    try:
        result = None
        tbl_metadata = MetaData(bind=engine)
        esb_table = Table(tablename, tbl_metadata, autoload=True)

        q = select([esb_table.c.serviceurn]).distinct()

        with engine.connect() as conn:
            result = conn.execute(q)
            rows = result.fetchall()
            if len(rows) > 1:
                raise MappingDiscoveryException(
                    'Table {0} contained more than one service urn: {1}'.format(tablename, rows))
            urn = rows[0]['serviceurn']

    except SQLAlchemyError as ex:
        raise MappingDiscoveryException('Failed to extract mapping for table {0}'.format(tablename), ex)
    except MappingDiscoveryException:
        raise

    return urn


def get_urn_table_mappings(engine):
    """
    Inspects the database and extracts the service urn to table mappings.

    :param engine: An instance of the database engine.
    :type engine:  :py:class:`sqlalchemy.engine.Engine`
    :return: A dictionary containing the service URNs as keys and associated table names as values
    :rtype: ``dict``
    """
    mappings = {}
    try:
        result = None
        metadata = MetaData(bind=engine, schema='information_schema')
        info_table = Table('tables', metadata, autoload=True)
        s = select([info_table.c.table_name]).where(
            or_(
                info_table.c.table_name.like('esb%'),
                info_table.c.table_name.like('aloc%')))

        with engine.connect() as conn:
            result = conn.execute(s)

            for row in result:
                tablename = row['table_name']
                urn = _get_serviceurn(tablename, engine)
                mappings[urn] = tablename

            if not mappings:
                raise MappingDiscoveryException('No service boundary tables were found in the database.')

    except SQLAlchemyError as ex:
        raise MappingDiscoveryException(
            'Encountered an error when attempting to discover the service boundary tables.', ex)
    except MappingDiscoveryException:
        raise

    return mappings


def apply_policy_settings(config, results, request):
    """
     
     :param request: 
     :return: 
     """

    if results is not None:
        if len(results) == 1:
            # there is only one result return it
            return results
        else:

            polygon_search_mode_policy = config.get('Policy', 'polygon_search_mode_policy',
                                                    as_object=False, required=False)

            # we have multiple results, then we need to apply policy to formulate the response
            if (type(request.location.location) is Point) or (polygon_search_mode_policy == PolygonSearchModePolicyEnum.SearchUsingCentroid.name):
                # This covers queries using points, or polygons centroids
                # TODO Deal with CIVIC
                point_multiple_match_policy = config.get('Policy', 'point_multiple_match_policy', as_object=False, required=False)

                if point_multiple_match_policy == PointMultipleMatchPolicyEnum.ReturnAll.name:
                    return results
                elif point_multiple_match_policy == PointMultipleMatchPolicyEnum.ReturnAllLimit5.name:
                    i = len(results)
                    del results[5:i]        # removes items starting at 5 until the end of the list
                    return results
                elif point_multiple_match_policy == PointMultipleMatchPolicyEnum.ReturnFirst.name:
                    i = len(results)
                    del results[1:i]  # removes items starting at 1 until the end of the list
                    return  results
                elif point_multiple_match_policy == PointMultipleMatchPolicyEnum.ReturnError.name:
                    raise MappingDiscoveryException('Multiple results matched request location')

            else:
                # This covers queries using polygons
                polygon_multiple_match_policy = config.get('Policy', 'polygon_multiple_match_policy',
                                                           as_object=False, required=False)
                if polygon_multiple_match_policy == PolygonMultipleMatchPolicyEnum.ReturnAll.name:
                    return results
                elif polygon_multiple_match_policy == PolygonMultipleMatchPolicyEnum.ReturnAllLimit5.name:
                    i = len(results)
                    del results[5:i]  # removes items starting at 5 until the end of the list
                    return results
                elif polygon_multiple_match_policy == PolygonMultipleMatchPolicyEnum.ReturnFirst.name:
                    i = len(results)
                    del results[1:i]  # removes items starting at 1 until the end of the list
                    return results
                elif polygon_multiple_match_policy == PolygonMultipleMatchPolicyEnum.ReturnAreaMajority.name:
                    # Find and return Max area
                    max_area_item = max(results, key=lambda x: x['AREA_RET'])
                    lst =[max_area_item]
                    return lst
                elif polygon_multiple_match_policy == PolygonMultipleMatchPolicyEnum.ReturnError.name:
                    raise MappingDiscoveryException('Multiple results matched request location')

<<<<<<< HEAD
    else:
        # no results but we want to apply a buffer and re-check
        service_boundary_proximity = context.get('Policy', 'service_boundary_proximity_search',
                                                    as_object=False, required=False)

        if service_boundary_proximity == True:
            # Normal query returned no results, apply a buffer to the geometry and rerun the query.
            test = 'test'

    return results

def case_insensitive_string_to_boolean_conversion(value):

    result = False

    if not value:
        result = False
    else:
        if value.lower() in ['true', '1', 't', 'y', 'yes', ]:
            result = True

    return result
=======
    return results
>>>>>>> 472c431d
<|MERGE_RESOLUTION|>--- conflicted
+++ resolved
@@ -160,17 +160,7 @@
                 elif polygon_multiple_match_policy == PolygonMultipleMatchPolicyEnum.ReturnError.name:
                     raise MappingDiscoveryException('Multiple results matched request location')
 
-<<<<<<< HEAD
-    else:
-        # no results but we want to apply a buffer and re-check
-        service_boundary_proximity = context.get('Policy', 'service_boundary_proximity_search',
-                                                    as_object=False, required=False)
-
-        if service_boundary_proximity == True:
-            # Normal query returned no results, apply a buffer to the geometry and rerun the query.
-            test = 'test'
-
-    return results
+        return results
 
 def case_insensitive_string_to_boolean_conversion(value):
 
@@ -182,7 +172,4 @@
         if value.lower() in ['true', '1', 't', 'y', 'yes', ]:
             result = True
 
-    return result
-=======
-    return results
->>>>>>> 472c431d
+    return result
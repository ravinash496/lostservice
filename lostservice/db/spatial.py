#!/usr/bin/env python
# -*- coding: utf-8 -*-
"""
.. currentmodule:: lostservice.db.spatial
.. moduleauthor:: Tom Weitzel <tweitzel@geo-comm.com>

Spatial DB functions.
TODO: This code currently does not deal with any projections that will be required
to transform incoming coordinates to 4326 which is our standard.
"""

from sqlalchemy import MetaData, Table
from sqlalchemy.sql import select
from sqlalchemy.exc import SQLAlchemyError
from sqlalchemy.sql.functions import func
from shapely.geometry import Point
from shapely.geometry.polygon import LinearRing
from shapely.wkt import loads
from geoalchemy2.shape import from_shape
from osgeo import osr
from osgeo import ogr


class SpatialQueryException(Exception):
    """
    Raised when something goes wrong in the process of executing a spatial query.

    :param message: The exception message
    :type message:  ``str``
    :param nested: Nested exception, if any.
    :type nested:
    """
    def __init__(self, message, nested=None):
        super().__init__(message)
        self._nested = nested


def _execute_query(engine, query):
    """
    Execute the given query.  Handles connecting and cleanup.

    :param engine: SQLAlchemy database engine.
    :type engine: :py:class:`sqlalchemy.engine.Engine`
    :param query: The query to execute (created by calling SQLAlchemy select() function).
    :type query: :py:class:`sqlalchemy.sql.expression.Select
    :return: A list of dictionaries containing returned rows and their contents.
    """
    retval = []
    try:
        with engine.connect() as conn:
            result = conn.execute(query)
            for row in result:
                row_copy = dict(zip(row.keys(), row))
                retval.append(row_copy)
            result.close()

    except SQLAlchemyError as ex:
        raise SpatialQueryException(
            'Spatial query failed with an error.', ex)

    return retval if retval else None


# TODO - We could probably use a decorator to handle the repeated work
# TODO - of setting up the table reference and exception handling
# TODO - in the two functions below.


def _get_containing_boundary_for_geom(engine, table_name, geom):
    """
    Queries the given table for the boundary in which the given
    geometry falls.

    :param engine: SQLAlchemy database engine
    :type engine: :py:class:`sqlalchemy.engine.Engine`
    :param table_name: The name of the service boundary table.
    :type table_name: `str`
    :param geom: The geometry to use in the search as a GeoAlchemy WKBElement.
    :type geom: :py:class:geoalchemy2.types.WKBElement
    :return: A list of dictionaries containing the contents of returned rows.
    """
    retval = None
    try:
        # Get a reference to the table we're going to look in.
        tbl_metadata = MetaData(bind=engine)
        the_table = Table(table_name, tbl_metadata, autoload=True)

        # Construct the "contains" query and execute it.
        s = select([the_table], the_table.c.wkb_geometry.ST_Contains(geom))
        retval = _execute_query(engine, s)
    except SQLAlchemyError as ex:
        raise SpatialQueryException(
            'Unable to construct contains query.', ex)
    except SpatialQueryException:
        raise

    return retval


def _get_intersecting_boundaries_for_geom(engine, table_name, geom, return_intersection_area):
    """
    Queries the given table for any boundaries that intersect the given geometry.

    :param engine: SQLAlchemy database engine
    :type engine: :py:class:`sqlalchemy.engine.Engine`
    :param table_name: The name of the service boundary table.
    :type table_name: `str`
    :param geom: The geometry to use in the search as a GeoAlchemy WKBElement.
    :type geom: :py:class:geoalchemy2.types.WKBElement
    :return: A list of dictionaries containing the contents of returned rows.
    """
    retval = None
    try:
        # Get a reference to the table we're going to look in.
        tbl_metadata = MetaData(bind=engine)
        the_table = Table(table_name, tbl_metadata, autoload=True)

        # Construct the "intersection" query and execute
        if return_intersection_area == True:
            # include a calculation for the intersecting the area
            s = select([the_table, the_table.c.wkb_geometry.ST_Area(the_table.c.wkb_geometry.ST_Intersects(geom)).label('AREA_RET')],
                       the_table.c.wkb_geometry.ST_Intersects(geom))
        else:
            s = select([the_table], the_table.c.wkb_geometry.ST_Intersects(geom))

        results = _execute_query(engine, s)
    except SQLAlchemyError as ex:
        raise SpatialQueryException(
            'Unable to construct intersection query.', ex)
    except SpatialQueryException:
        raise

    return results


def get_containing_boundary_for_point(x, y, srid, boundary_table, engine):
    """
    Executes a contains query for a point.

    :param x: The x coordinate of the point.
    :type x: `float`
    :param y: The y coordinate of the point.
    :type y: `float`
    :param srid: The spatial reference Id of the point.
    :type srid: `str`
    :param boundary_table: The name of the service boundary table.
    :type boundary_table: `str`
    :param engine: SQLAlchemy database engine.
    :type engine: :py:class:`sqlalchemy.engine.Engine`
    :return: A list of dictionaries containing the contents of returned rows.
    """
    # Create a Shapely Point
    pt = Point(x, y)

    # Pull out just the number from the SRID
    trimmed_srid = srid.split('::')[1]

    # Get a GeoAlchemy WKBElement from the point.
    wkb_pt = from_shape(pt, trimmed_srid)
    # Run the query.
    return _get_containing_boundary_for_geom(engine, boundary_table, wkb_pt)


def _transform_circle(x, y, srid, radius, uom):
    """
    Takes the fundamental bits of a circle and converts it to a descritized circle (polygon)
    transformed to 4326.

    :param x: The x coordinate of the center.
    :type x: `float`
    :param y: The y coordinate of the center.
    :type y: `float`
    :param srid: The spatial reference id of the center point.
    :type srid: `str`
    :param radius: The radius of the circle.
    :type radius: `float`
    :param uom: The unit of measure of the radius.
    :type uom: `str`
    :return: A WKBElement representation of the circle.
    :rtype: :py:class:geoalchemy2.types.WKBElement
    """

    # Source spatial reference.
    source = osr.SpatialReference()
    source.ImportFromEPSG(srid)

    # TODO - Need to handle different values for the incoming UOM
    # TODO - Must have a lookup table of some kind.
    # The target will depend on the value of uom, but we'll just assume
    # it's 9001/meters for now and project to 3857.
    target = osr.SpatialReference()
    target.ImportFromEPSG(3857)

    # Set up the transform.
    transform = osr.CoordinateTransformation(source, target)

    # Create a geometry we can use with the transform.
    center = ogr.CreateGeometryFromWkt('POINT({0} {1})'.format(x, y))

    # Transform it and apply the buffer.
    center.Transform(transform)
    circle = center.Buffer(radius)

    # Now transform it back and extract the wkt
    reverse_transform = osr.CoordinateTransformation(target, source)
    circle.Transform(reverse_transform)
    wkt_circle = circle.ExportToWkt()

    # load up a new Shapely Polygon from the WKT and convert it to a GeoAlchemy2 WKBElement
    # that we can use to query.
    poly = loads(wkt_circle)
    wkb_circle = from_shape(poly, srid)

    return wkb_circle


def get_containing_boundary_for_circle(x, y, srid, radius, uom, boundary_table, engine):
    """
    Executes a contains query for a circle.

    :param x: The x coordinate of the center.
    :type x: `float`
    :param y: The y coordinate of the center.
    :type y: `float`
    :param srid: The spatial reference id of the center point.
    :type srid: `str`
    :param radius: The radius of the circle.
    :type radius: `float`
    :param uom: The unit of measure of the radius.
    :type uom: `str`
    :param boundary_table: The name of the service boundary table.
    :type boundary_table: `str`
    :param engine: SQLAlchemy database engine.
    :type engine: :py:class:`sqlalchemy.engine.Engine`
    :return: A list of dictionaries containing the contents of returned rows.
    """

    # Pull out just the number from the SRID
    trimmed_srid = srid.split('::')[1]

    # Get a version of the circle we can use.
    wkb_circle = _transform_circle(x, y, trimmed_srid, radius, uom)

    # Now execute the query.
    return _get_containing_boundary_for_geom(engine, boundary_table, wkb_circle)


def get_intersecting_boundaries_for_circle(x, y, srid, radius, uom, boundary_table, engine, return_intersection_area=False ):
    """    
    Executes an intersection query for a circle.

    :param x: The x coordinate of the center.
    :type x: `float`
    :param y: The y coordinate of the center.
    :type y: `float`
    :param srid: The spatial reference id of the center point.
    :type srid: `str`
    :param radius: The radius of the circle.
    :type radius: `float`
    :param uom: The unit of measure of the radius.
    :type uom: `str`
    :param boundary_table: The name of the service boundary table.
    :type boundary_table: `str`
    :param engine: SQLAlchemy database engine.
    :type engine: :py:class:`sqlalchemy.engine.Engine`
    :return: A list of dictionaries containing the contents of returned rows.
    :param return_intersection_area: Flag which triggers an area calculation on the Intersecting polygons
    :type return_intersection_area bool
    :return: 
    """

    # Pull out just the number from the SRID
    trimmed_srid = int(srid.split('::')[1])

    # Get a version of the circle we can use.
    wkb_circle = _transform_circle(x, y, trimmed_srid, radius, uom)

    # Now execute the query.
    return _get_intersecting_boundaries_for_geom(engine, boundary_table, wkb_circle, return_intersection_area)


def get_containing_boundary_for_polygon(points, srid, boundary_table, engine):
    """
    Executes a contains query for a polygon.

    :param points: A list of vertices in (x,y) format.
    :type points: `list`
    :param srid: The spatial reference Id of the vertices.
    :type srid: `str`
    :param boundary_table: The name of the service boundary table.
    :type boundary_table: `str`
    :param engine: SQLAlchemy database engine.
    :type engine: :py:class:`sqlalchemy.engine.Engine`
    :return: A list of dictionaries containing the contents of returned rows.
    """
    # Pull out just the number from the SRID
    trimmed_srid = srid.split('::')[1]

    ring = LinearRing(points)
    wkb_ring = from_shape(ring, trimmed_srid)
    return _get_containing_boundary_for_geom(engine, boundary_table, wkb_ring)


def get_intersecting_boundaries_for_polygon(points, srid, boundary_table, engine, return_intersection_area=False):
    """
    Executes an intersection query for a polygon.

    :param points: A list of vertices in (x,y) format.
    :type points: `list`
    :param srid: The spatial reference Id of the vertices.
    :type srid: `str`
    :param boundary_table: The name of the service boundary table.
    :type boundary_table: `str`
    :param engine: SQLAlchemy database engine.
    :type engine: :py:class:`sqlalchemy.engine.Engine`
    :param return_intersection_area: Flag which triggers an area calculation on the Intersecting polygons
    :type return_intersection_area bool
    :return: A list of dictionaries containing the contents of returned rows.
    """
    # Pull out just the number from the SRID
    trimmed_srid = srid.split('::')[1]

    ring = LinearRing(points)
    wkb_ring = from_shape(ring, trimmed_srid)
<<<<<<< HEAD
    return _get_intersecting_boundaries_for_geom(engine, boundary_table, wkb_ring, return_intersection_area)
=======
    return _get_intersecting_boundaries_for_geom(engine, boundary_table, wkb_ring)
>>>>>>> 1cb9be28
<|MERGE_RESOLUTION|>--- conflicted
+++ resolved
@@ -322,8 +322,6 @@
 
     ring = LinearRing(points)
     wkb_ring = from_shape(ring, trimmed_srid)
-<<<<<<< HEAD
+
     return _get_intersecting_boundaries_for_geom(engine, boundary_table, wkb_ring, return_intersection_area)
-=======
-    return _get_intersecting_boundaries_for_geom(engine, boundary_table, wkb_ring)
->>>>>>> 1cb9be28
+

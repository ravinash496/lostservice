#!/usr/bin/env python
# -*- coding: utf-8 -*-
"""
.. currentmodule:: nenalogging
.. moduleauthor:: Darell Stoick, Pat Blair  

Class to handle sending Logs to Logging Service(s)
"""

import uuid
<<<<<<< HEAD
import asyncio
import aiohttp
=======
from lostservice.configuration import general_logger
logger = general_logger()

>>>>>>> a056db28

from lxml import etree
from lostservice.configuration import general_logger

logger = general_logger()

class NENALoggingException(Exception):
    """
    Raised when something goes wrong in the process of logging.

    :param message: The exception message
    :type message:  ``str``
    :param nested: Nested exception, if any.
    :type nested:
    """
    def __init__(self, message, nested=None):
        super().__init__(message)
        self._nested = nested

QUERYVALID = 'valid'
QUERYMALFROMED = 'malformed'
QUERYOTHER = 'other'

SOAP_ENV_NS = 'http://schemas.xmlsoap.org/soap/envelope/'
LOG_EXCH_NS = 'urn:nena:xml:ns:LoggingExchange:2.0'
DATA_TYPES_NS = 'urn:nena:xml:ns:LoggingDataTypes:2.0'
CODE_LIST_NS = 'urn:nena:xml:ns:CodeList:2.0'
# Create the SOAP namespace map.
wrapper_nsmap = {
    'soap-env': SOAP_ENV_NS,
    'log-ex': LOG_EXCH_NS,
    'dt2': DATA_TYPES_NS,
    'cl2': CODE_LIST_NS
}


def create_NENA_log_events(request_text, query_type, start_time, response_text, end_time, conf):
    """
<<<<<<< HEAD
    Create and Send Request and Response to the list of configured logging service urls.
    :param request_text: 
    :param query_type: 
    :param start_time: UTC
    :param response_text: 
=======
    Create and Send Request and Resposne to the list of configured logging service urls.
    :param request_text:  reqest 
    :param query_type: Type of Query
    :param start_time: UTC 
    :param response_text: response
>>>>>>> a056db28
    :param end_time:  UTC
    :param conf: configuration file
    :return: 
    """
    logger.debug('Create NENA Log Events: Begin')
    #get settings from ini file
    logging_service_urls = conf.get('Logging', 'logging_services', as_object=True, required=False)
    # Check to see if NENA Logging Service has been configured (optional)
    if len(logging_service_urls) < 1:
        logger.info('NENA Logging: No Service configured')
        return

    server_id = conf.get('Service', 'source_uri', as_object=False, required=False)
    # add query_ip_port, response_ip_port  TODO get IP and Port
    query_ip_port = '127.0.0.1:8080'
    response_ip_port = '127.0.0.1:8080'

    # Create Log ID used for both Request and Response
    nena_log_id = 'urn:nena:uid:logEvent:%s' % str(uuid.uuid4())

    if (str.lower(query_type) == 'findservice') or (str.lower(query_type) == 'listservices') or (
              str.lower(query_type) == 'listervicebylocation') or (str.lower(query_type) == 'getserviceboundary'):
        is_valid_query = QUERYVALID
    elif(str.lower(query_type) == QUERYMALFROMED):
        is_valid_query = QUERYMALFROMED
    else:
        is_valid_query = QUERYOTHER
    #Soap Structure
    #Envelope
     #Body
      #LogEventMessageRequest
        #LogEventTimestamp
        #LogEventBody
          #LoSTQueryAdapter
            #...Request or Response.
        #...
      #LogEventMessageRequest
     #Body
    #Envelope
<<<<<<< HEAD
    _send_nenalog_request(nena_log_id, request_text,
                          start_time, server_id,
                          query_ip_port, is_valid_query,
                          logging_service_urls)
    _send_nenalog_response(nena_log_id, response_text,
                           end_time, server_id,
                           response_ip_port, logging_service_urls)

    logger.debug('Create NENA Log Events: Complete')

def _send_nenalog_request(nena_log_id, request_text, start_time, server_id,
                          query_ip_port, is_valid_query, logging_service_urls):
=======

    _send_nenalog_request(nena_log_id, request_text, start_time, server_id, query_ip_port, is_valid_query, logging_service_urls)
    _send_nenalog_response(nena_log_id, response_text, end_time, server_id, response_ip_port, logging_service_urls)

# End of create_NENA_log_events


def _send_nenalog_request(nena_log_id, request_text, start_time, server_id, query_ip_port, is_valid_query, logging_service_urls):
>>>>>>> a056db28
    """
    Send the Request
    :param nena_log_id: Log_Id
    :param request_text: request
    :param start_time: UTC
    :param server_id: Host Id
    :param query_ip_port: 
    :param is_valid_query: 
    :param logging_service_urls: nena log service Url
    :return: 
    """

    # Create the SOAP envelope.
    soap_env = etree.Element('{%s}Envelope' % SOAP_ENV_NS, nsmap=wrapper_nsmap)
    # Create the SOAP body.
    soap_body = etree.SubElement(soap_env, '{%s}Body' % SOAP_ENV_NS)
    # Now add the LogEventMessageRequest.
    log_event_message_req = etree.SubElement(soap_body, '{%s}LogEventMessageRequest' % LOG_EXCH_NS)
    # Create ElementID
    element_id = etree.SubElement(log_event_message_req, '{%s}ElementId' % DATA_TYPES_NS)
    element_id.text = server_id
    # Create LogEventTimestamp
    log_event_timestamp = etree.SubElement(log_event_message_req, '{%s}LogEventTimestamp' % DATA_TYPES_NS)
    log_event_timestamp.text = str(start_time)
    # Create EventValuesCode  -LoSTQuery
    event_value_code = etree.SubElement(log_event_message_req, '{%s}EventValuesCode' % CODE_LIST_NS)
    event_value_code.text = 'LoSTQuery'
    # Create OtherElementAddress  -queryIpAndPort
    # NENA Logging IP and Port-
    # NENA logging setting that specifies the IP Address and Port to be sent with LogEvents to the logging service.
    # This should be the public IP address and Port to access the ECRF/LVF.
    other_element_address = etree.SubElement(log_event_message_req, '{%s}OtherElementAddress' % CODE_LIST_NS)
    other_element_address.text = query_ip_port
    # Create LogEventBody
    log_event_body = etree.SubElement(log_event_message_req, '{%s}LogEventBody' % DATA_TYPES_NS)

    if (is_valid_query == QUERYVALID):
        # create LoSTQueryAdapter
        lost_query_adapter = etree.SubElement(log_event_body, '{%s}LoSTQueryAdapter' % DATA_TYPES_NS)
        # Now add the the request which will be one of these
        # (findService,listServicesByLocation,listServices, getServiceBoundary) to the lost_query_adapter...
        xml_request = etree.fromstring(request_text)
        lost_query_adapter.append(xml_request)
    elif(is_valid_query == QUERYMALFROMED):
        # create LoSTQueryAdapter
        lost_malformed_query = etree.SubElement(log_event_body, '{%s}LoSTMalformedQuery' % DATA_TYPES_NS)
        # Malformed query apply text to LogEventBody
        xml_request = etree.fromstring(request_text)
        lost_malformed_query.append(xml_request)
    # Create DirectionValuesCodeType
    direction_values_code_type = etree.SubElement(log_event_body, '{%s}DirectionValuesCodeType' % CODE_LIST_NS)
    direction_values_code_type.text = 'incoming'

    # Create LostQueryID
    lost_query_id = etree.SubElement(log_event_body, '{%s}LoSTQueryId' % DATA_TYPES_NS)
    lost_query_id.text = nena_log_id

<<<<<<< HEAD
    logger.debug(etree.tostring(soap_env, pretty_print=True))

    logger.info('Calling NENA Logging Service')
    futures = [_post_async_nena_logging(soap_env, request_text, url) for key, url in logging_service_urls.items()]
    loop = asyncio.get_event_loop()
    loop.run_until_complete(asyncio.wait(futures))
    logger.info('NENA Logging for Request Complete')
=======
    logger.info(etree.tostring(soap_env, pretty_print=True))

    for key, url in logging_service_urls.items():
        _post_nena_logging(soap_env, request_text, url)

# End of _send_nenalog_request
>>>>>>> a056db28


def _send_nenalog_response(nena_log_id, response_text, end_time, server_id, response_ip_port, logging_service_urls):
    """
    Send the Response
    :param nena_log_id: Log_Id
    :param response_text: response
    :param end_time:  end time UTC
    :param server_id: host Id
    :param response_ip_port:  
    :param logging_service_urls: nena log service Url
    :return: 
    """

    # Create the SOAP envelope.
    soap_env = etree.Element('{%s}Envelope' % SOAP_ENV_NS, nsmap=wrapper_nsmap)
    # Create the SOAP body.
    soap_body = etree.SubElement(soap_env, '{%s}Body' % SOAP_ENV_NS)
    # Now add the LogEventMessageRequest.
    log_event_message_req = etree.SubElement(soap_body, '{%s}LogEventMessageRequest' % LOG_EXCH_NS)
    # Create ElementID
    element_id = etree.SubElement(log_event_message_req, '{%s}ElementId' % DATA_TYPES_NS)
    element_id.text = server_id
    # Create LogEventTimestamp
    log_event_timestamp = etree.SubElement(log_event_message_req, '{%s}LogEventTimestamp' % DATA_TYPES_NS)
    log_event_timestamp.text = str(end_time)
    # Create EventValuesCode  -LoSTResponse
    event_value_code = etree.SubElement(log_event_message_req, '{%s}EventValuesCode' % CODE_LIST_NS)
    event_value_code.text = 'LoSTResponse'
    # Create OtherElementAddress  -queryIpAndPort
    other_element_address = etree.SubElement(log_event_message_req, '{%s}OtherElementAddress' % CODE_LIST_NS)
    other_element_address.text = response_ip_port
    # Create LogEventBody
    log_event_body = etree.SubElement(log_event_message_req, '{%s}LogEventBody' % DATA_TYPES_NS)
    # create LoSTQueryAdapter
    lost_query_adapter = etree.SubElement(log_event_body, '{%s}LoSTQueryAdapter' % DATA_TYPES_NS)
    # Create DirectionValuesCodeType
    direction_values_code_type = etree.SubElement(log_event_body, '{%s}DirectionValuesCodeType' % CODE_LIST_NS)
    direction_values_code_type.text = 'outgoing'
    # Create LostResponseID
    lost_resposne_id = etree.SubElement(log_event_body, '{%s}LoSTResponseId' % DATA_TYPES_NS)
    lost_resposne_id.text = nena_log_id
    # Now add the the response to the lost_query_adapter
    # (findService,listServicesByLocation,listServices, getServiceBoundary) ...
    xml_response = etree.fromstring(response_text)
    lost_query_adapter.append(xml_response)

<<<<<<< HEAD
    logger.debug(etree.tostring(soap_env, pretty_print=True))
=======
    logger.info(etree.tostring(soap_env, pretty_print=True))
>>>>>>> a056db28

    for key, url in logging_service_urls.items():
        _post_nena_logging(soap_env, response_text, url)

# End of _send_nenalog_response


def _post_nena_logging(soap_env, raw_text, url):
    """

    :param soap_env: data to be logged includes request/response 
    :param raw_text: request/response
    :param url: url for nena logging
    :return:
    """

    try:
        requests.post(url, data=etree.tostring(soap_env))
        logger.debug('posting to Nena log')
    except Exception as e:
        logger.warning('%s :Raw Event: %s' % (str(e), raw_text))
# End of _post_nena_logging<|MERGE_RESOLUTION|>--- conflicted
+++ resolved
@@ -7,20 +7,13 @@
 Class to handle sending Logs to Logging Service(s)
 """
 
+
+from lxml import etree
+import requests
 import uuid
-<<<<<<< HEAD
-import asyncio
-import aiohttp
-=======
 from lostservice.configuration import general_logger
 logger = general_logger()
 
->>>>>>> a056db28
-
-from lxml import etree
-from lostservice.configuration import general_logger
-
-logger = general_logger()
 
 class NENALoggingException(Exception):
     """
@@ -54,19 +47,11 @@
 
 def create_NENA_log_events(request_text, query_type, start_time, response_text, end_time, conf):
     """
-<<<<<<< HEAD
     Create and Send Request and Response to the list of configured logging service urls.
-    :param request_text: 
-    :param query_type: 
+    :param request_text:  request
+    :param query_type: Type of Query
     :param start_time: UTC
-    :param response_text: 
-=======
-    Create and Send Request and Resposne to the list of configured logging service urls.
-    :param request_text:  reqest 
-    :param query_type: Type of Query
-    :param start_time: UTC 
     :param response_text: response
->>>>>>> a056db28
     :param end_time:  UTC
     :param conf: configuration file
     :return: 
@@ -74,12 +59,13 @@
     logger.debug('Create NENA Log Events: Begin')
     #get settings from ini file
     logging_service_urls = conf.get('Logging', 'logging_services', as_object=True, required=False)
+    server_id = conf.get('Service', 'source_uri', as_object=False, required=False)
     # Check to see if NENA Logging Service has been configured (optional)
     if len(logging_service_urls) < 1:
         logger.info('NENA Logging: No Service configured')
         return
 
-    server_id = conf.get('Service', 'source_uri', as_object=False, required=False)
+
     # add query_ip_port, response_ip_port  TODO get IP and Port
     query_ip_port = '127.0.0.1:8080'
     response_ip_port = '127.0.0.1:8080'
@@ -106,20 +92,6 @@
       #LogEventMessageRequest
      #Body
     #Envelope
-<<<<<<< HEAD
-    _send_nenalog_request(nena_log_id, request_text,
-                          start_time, server_id,
-                          query_ip_port, is_valid_query,
-                          logging_service_urls)
-    _send_nenalog_response(nena_log_id, response_text,
-                           end_time, server_id,
-                           response_ip_port, logging_service_urls)
-
-    logger.debug('Create NENA Log Events: Complete')
-
-def _send_nenalog_request(nena_log_id, request_text, start_time, server_id,
-                          query_ip_port, is_valid_query, logging_service_urls):
-=======
 
     _send_nenalog_request(nena_log_id, request_text, start_time, server_id, query_ip_port, is_valid_query, logging_service_urls)
     _send_nenalog_response(nena_log_id, response_text, end_time, server_id, response_ip_port, logging_service_urls)
@@ -128,7 +100,6 @@
 
 
 def _send_nenalog_request(nena_log_id, request_text, start_time, server_id, query_ip_port, is_valid_query, logging_service_urls):
->>>>>>> a056db28
     """
     Send the Request
     :param nena_log_id: Log_Id
@@ -186,23 +157,12 @@
     lost_query_id = etree.SubElement(log_event_body, '{%s}LoSTQueryId' % DATA_TYPES_NS)
     lost_query_id.text = nena_log_id
 
-<<<<<<< HEAD
-    logger.debug(etree.tostring(soap_env, pretty_print=True))
-
-    logger.info('Calling NENA Logging Service')
-    futures = [_post_async_nena_logging(soap_env, request_text, url) for key, url in logging_service_urls.items()]
-    loop = asyncio.get_event_loop()
-    loop.run_until_complete(asyncio.wait(futures))
-    logger.info('NENA Logging for Request Complete')
-=======
     logger.info(etree.tostring(soap_env, pretty_print=True))
 
     for key, url in logging_service_urls.items():
         _post_nena_logging(soap_env, request_text, url)
 
 # End of _send_nenalog_request
->>>>>>> a056db28
-
 
 def _send_nenalog_response(nena_log_id, response_text, end_time, server_id, response_ip_port, logging_service_urls):
     """
@@ -211,7 +171,7 @@
     :param response_text: response
     :param end_time:  end time UTC
     :param server_id: host Id
-    :param response_ip_port:  
+    :param response_ip_port:
     :param logging_service_urls: nena log service Url
     :return: 
     """
@@ -249,11 +209,7 @@
     xml_response = etree.fromstring(response_text)
     lost_query_adapter.append(xml_response)
 
-<<<<<<< HEAD
-    logger.debug(etree.tostring(soap_env, pretty_print=True))
-=======
     logger.info(etree.tostring(soap_env, pretty_print=True))
->>>>>>> a056db28
 
     for key, url in logging_service_urls.items():
         _post_nena_logging(soap_env, response_text, url)
@@ -264,7 +220,7 @@
 def _post_nena_logging(soap_env, raw_text, url):
     """
 
-    :param soap_env: data to be logged includes request/response 
+    :param soap_env: data to be logged includes request/response
     :param raw_text: request/response
     :param url: url for nena logging
     :return:

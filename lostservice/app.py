#!/usr/bin/env python
# -*- coding: utf-8 -*-

"""
.. currentmodule:: app
.. moduleauthor:: Tom Weitzel <tweitzel@geo-comm.com>

The main entry point for ECRF/LVF services.
"""

import os
import argparse
import logging
import datetime
import pytz
import socket
import uuid
from lxml import etree
from injector import Module, provider, Injector, singleton
import lostservice.configuration as config
import lostservice.logger.auditlog as auditlog
import lostservice.logger.transactionaudit as txnaudit
import lostservice.logger.diagnosticsaudit as diagaudit
import lostservice.db.gisdb as gisdb
import lostservice.queryrunner as queryrunner
import lostservice.logger.nenalogging as nenalog
import lostservice.exception as exp


class LostBindingModule(Module):
    """
    Binding specifications for the IOC container.

    """
    @singleton
    @provider
    def provide_config(self) -> config.Configuration:
        """
        Provider function for config.

        :return: The config object.
        :rtype: :py:class:`lostservice.configuration.Configuration`
        """
        return config.Configuration()

    @singleton
    @provider
    def provide_auditor(self) -> auditlog.AuditLog:
        """
        Provider function for auditing.

        :return: The auditlog object.
        :rtype: :py:class:`lostservice.logging.auditlog.AuditLog`
        """
        return auditlog.AuditLog()

    @provider
    def provide_db_wrapper(self, config: config.Configuration) -> gisdb.GisDbInterface:
        """
        Provider function for the database interface.

        :return: An instance of the db interface object.
        :rtype: :py:class:`lostservice.db.gisdb.GisDbInterface`
        """
        return gisdb.GisDbInterface(config)


class WebRequestContext(object):
    """
    Container for web request information from the web server.

    """
    def __init__(self, client_ip=None):
        """
        Constructor.

        """
        super(WebRequestContext, self).__init__()
        self._client_ip = client_ip

    @property
    def client_ip(self):
        """
        Property for the client IP address.

        :return: The IP address of the client that initiated the web service request.
        :rtype: ``str``
        """
        return self._client_ip

    @client_ip.setter
    def client_ip(self, value):
        self._client_ip = value


class LostApplication(object):
    """
    The core LoST Application class.
    
    """
    def __init__(self):
        """
        Constructor

        """
        super(LostApplication, self).__init__()

        # Initialize the DI container.
        self._di_container = Injector([LostBindingModule()])

        # Set up the base logging, more will come from config later.
        self._logger = logging.getLogger('lostservice.app.LostApplication')
        self._logger.setLevel(logging.DEBUG)

        formatter = logging.Formatter('%(asctime)s - %(name)s - %(levelname)s - %(message)s')

        conf = self._di_container.get(config.Configuration)

        filehandler = logging.FileHandler(conf.get('Logging', 'logfile'))
        filehandler.setLevel(logging.DEBUG)
        filehandler.setFormatter(formatter)

        consolehandler = logging.StreamHandler()
        consolehandler.setLevel(logging.DEBUG)
        consolehandler.setFormatter(formatter)

        self._logger.addHandler(filehandler)
        self._logger.addHandler(consolehandler)

        self._converter_template = conf.get('ClassLookupTemplates', 'converter_template')
        self._handler_template = conf.get('ClassLookupTemplates', 'handler_template')

        auditor = self._di_container.get(auditlog.AuditLog)
        if conf.get_logging_db_connection_string():
            transaction_listener = txnaudit.TransactionAuditListener(conf)
            auditor.register_listener(transaction_listener)
            diagnostic_listener = diagaudit.DiagnosticAuditListener(conf)
            auditor.register_listener(diagnostic_listener)

    def _get_class(self, classname):
        """
        Creates an instance of the class with the given name.
        Credit to 
        https://stackoverflow.com/questions/452969/does-python-have-an-equivalent-to-java-class-forname
        
        :param classname: The fully qualified name of the class. 
        :return: A instance of that class.
        """
        parts = classname.split('.')
        root_module = '.'.join(parts[:-1])
        m = __import__(root_module)
        for comp in parts[1:]:
            m = getattr(m, comp)
        return m

    def _build_queryrunner(self, query_name):
        """
        Builds a query runner object for the given query.
        
        :param query_name: The name of the query to be executed.
        :return: :py:class:`lostservice.app.QueryRunner`
        """
        base_name = query_name[0].upper() + query_name[1:]

        # All of the classes for converters and handlers are in known packages
        # and follow a naming convention of the form [lost request name]XmlConverter
        # and [lost request name]Handler respectively.  Given the name of the query,
        # we can create instances of those classes dynamically.

        converter_name = self._converter_template.format(base_name)
        handler_name = self._handler_template.format(base_name)

        # Get a reference to the converter class and create an instance.
        ConverterClass = self._get_class(converter_name)
        converter = self._di_container.get(ConverterClass)

        # Get a reference to the handler class and create an instance.
        HandlerClass = self._get_class(handler_name)
        handler = self._di_container.get(HandlerClass)

        runner = queryrunner.QueryRunner(converter, handler)

        return runner

    def _execute_internal(self, queryrunner, data, context):
        """
        Executes a query by calling the query runner.

        :param queryrunner: A queryrunner set up for the given query.
        :param data: The query as and element tree.
        :param context: The request context.
        :type context: ``dict``
        :return: The query response as an element tree.
        """
        return queryrunner.run(data, context)

    def execute_query(self, data, context):
        """
        Executes a given LoST query.

        :param data: The LoST query request XML.
        :type data: ``str``
        :param context: The request context.
        :type context: ``dict``
        :return: The LoST query response XML.
        :rtype: ``str``
        """
        self._logger.info('Starting LoST query execution . . .')
        self._logger.debug(data)

<<<<<<< HEAD
        activity_id = str(uuid.uuid4())
        starttime = datetime.datetime.now(tz=pytz.utc)

        # Here's what's gonna happen . . .
        # 1. Parse the request and pull out the root element.
        parsed_request = etree.fromstring(data)
        qname = etree.QName(parsed_request)
        query_name = qname.localname

        # 2. call _build_queryrunner to get the runner.
        runner = self._build_queryrunner(query_name)
=======
        conf = self._di_container.get(config.Configuration)
>>>>>>> e3a790f8
        response = None
        parsed_response = None
        endtime = None
        try:
            starttime = datetime.datetime.now(tz=pytz.utc)

            # Here's what's gonna happen . . .
            # 1. Parse the request and pull out the root element.
            parsed_request = etree.fromstring(data)
            qname = etree.QName(parsed_request)
            query_name = qname.localname

            # 2. call _build_queryrunner to get the runner.
            runner = self._build_queryrunner(query_name)

            # 3. call _execute_internal to process the request.
            parsed_response = self._execute_internal(runner, parsed_request, context)

            # 4. serialize the xml back out into a string and return it.
            response = etree.tostring(parsed_response)

            # Create End Time (response has been sent)
            endtime = datetime.datetime.now(tz=pytz.utc)

            # TODO Identify Malformed Query Types
            # Send Logs to configured NENA Logging Services
            nenalog.create_NENA_log_events(data, query_name, starttime, response, endtime, conf)

            # self._audit_transaction(activity_id, parsed_request, starttime, parsed_response, endtime, context)

            self._logger.debug(response)
            self._logger.info('Finished LoST query execution . . .')

        except Exception as e:
            endtime = datetime.datetime.now(tz=pytz.utc)
            self._audit_diagnostics(activity_id, e)
            self._logger.error(e)
<<<<<<< HEAD
            # TODO - handle exceptions
            error_template = """<?xml version="1.0" encoding="UTF-8"?>
            <errors xmlns="urn:ietf:params:xml:ns:lost1"  source="{0}">
                <internalError message="{1}" xml:lang="en"/>
            </errors>
            """
            response = error_template.format('authoritative.example', str(e)).encode()
        finally:
            if parsed_response is None:
                parsed_response = etree.fromstring(response)
            self._audit_transaction(activity_id, parsed_request, starttime, parsed_response, endtime, context)
=======
            source_uri = conf.get('Service', 'source_uri', as_object=False, required=False)
            if isinstance(e, etree.LxmlError):
                response = exp.build_error_response(exp.BadRequestException(str(e), None), source_uri)
            else:
                response = exp.build_error_response(e, source_uri)
>>>>>>> e3a790f8

        return response

    def _audit_transaction(self, activity_id, parsed_request, start_time, parsed_response, end_time, context):
        """
        Create and send the request and response to the transactionlogs
        :param request:
        :param start_time:
        :param response_text:
        :param end_time:
        :return:
        """
        nslookup = {'ls':'urn:ietf:params:xml:ns:lost1'}

        auditor = self._di_container.get(auditlog.AuditLog)
        conf = self._di_container.get(config.Configuration)
        server_id = conf.get('Service', 'source_uri', as_object=False, required=False)

        trans = txnaudit.TransactionEvent()
        trans.activityid = activity_id
        trans.starttimeutc = start_time
        trans.endtimeutc = end_time
        trans.transactionms = int((start_time - end_time).microseconds * .001)
        trans.response = etree.tostring(parsed_response, encoding='unicode')
        trans.request = etree.tostring(parsed_request, encoding='unicode')

        trans.serverid = server_id

        trans.requestsvcurn = parsed_request.xpath('//ls:service/text()', namespaces=nslookup)[0]

        qname = etree.QName(parsed_response)
        response_type = "LoST" + str(qname.localname)
        trans.responsetype = response_type

        qname = etree.QName(parsed_request)
        request_type = "LoST" + str(qname.localname)
        trans.requesttype = request_type

        loc_type = parsed_request.xpath('//ls:location/@profile', namespaces=nslookup)
        trans.requestloctype = loc_type[0] if loc_type else ''

        requestloc = parsed_request.xpath('//ls:location', namespaces=nslookup)
        trans.requestloc = etree.tostring(requestloc[0][0], encoding='unicode') \
            if len(requestloc) > 0 and len(requestloc[0]) > 0 else ''

        trans.machineid = socket.gethostname()
        trans.clientid = context['web_ctx'].client_ip if 'web_ctx' in context else ''

        error_type = parsed_response.xpath('//ls:errors', namespaces=nslookup)
        trans.responseerrortype = etree.QName(error_type[0][0]).localname \
            if len(error_type) > 0 and  len(error_type[0]) > 0 else ''

        # TODO: need to update this when we get to recursion.
        trans.responsesrctype = 'Local'

        auditor.record_event(trans)

    def _audit_diagnostics(self, activity_id, error):
        """
        Create and send the request and response to the transactionlogs
        :param request:
        :param start_time:
        :param response_text:hv
        :param end_time:
        :return:
        """
        auditor = self._di_container.get(auditlog.AuditLog)

        conf = self._di_container.get(config.Configuration)
        server_id = conf.get('Service', 'source_uri', as_object=False, required=False)

        diag = diagaudit.DiagnosticEvent()
        diag.qpslogid = -1
        diag.eventid = 1
        diag.priority = 5
        diag.severity = 2
        diag.activityid = activity_id
        diag.categoryname = "Diagnostic"
        diag.title = "Error"
        diag.timestamputc = datetime.datetime.now(tz=pytz.utc).strftime('%m/%d/%Y %H:%M:%S %Z%z')
        diag.machinename = socket.gethostname()
        diag.serverid = server_id
        diag.machineid = diag.machinename
        diag.message = str(error)
        diag.formattedmessage = 'Timestamp: {0} Message: {1}'.format(diag.timestamputc, error)

        auditor.record_event(diag)


if __name__ == "__main__":

    parser = argparse.ArgumentParser()
    # parser.add_argument('config', help='the path to the configuration file.')
    parser.add_argument('request', help='the path to a file containing a LoST request')
    args = parser.parse_args()
    custom_ini_file = os.path.join(os.path.dirname(__file__), './lostservice.ini')
    os.environ['CONFIGFILE'] = custom_ini_file

    request = None
    with open(args.request, 'r') as request_file:
        request = request_file.read()

    lost_app = LostApplication()
    context = {}
    response = lost_app.execute_query(request, context)

    if type(response) is str:
        print(response)
    else:
        print(response.decode("utf-8"))

<|MERGE_RESOLUTION|>--- conflicted
+++ resolved
@@ -208,27 +208,15 @@
         self._logger.info('Starting LoST query execution . . .')
         self._logger.debug(data)
 
-<<<<<<< HEAD
-        activity_id = str(uuid.uuid4())
-        starttime = datetime.datetime.now(tz=pytz.utc)
-
-        # Here's what's gonna happen . . .
-        # 1. Parse the request and pull out the root element.
-        parsed_request = etree.fromstring(data)
-        qname = etree.QName(parsed_request)
-        query_name = qname.localname
-
-        # 2. call _build_queryrunner to get the runner.
-        runner = self._build_queryrunner(query_name)
-=======
         conf = self._di_container.get(config.Configuration)
->>>>>>> e3a790f8
         response = None
         parsed_response = None
         endtime = None
+
+        activity_id = str(uuid.uuid4())
+        starttime = datetime.datetime.now(tz=pytz.utc)
+
         try:
-            starttime = datetime.datetime.now(tz=pytz.utc)
-
             # Here's what's gonna happen . . .
             # 1. Parse the request and pull out the root element.
             parsed_request = etree.fromstring(data)
@@ -238,6 +226,15 @@
             # 2. call _build_queryrunner to get the runner.
             runner = self._build_queryrunner(query_name)
 
+            # Here's what's gonna happen . . .
+            # 1. Parse the request and pull out the root element.
+            parsed_request = etree.fromstring(data)
+            qname = etree.QName(parsed_request)
+            query_name = qname.localname
+
+            # 2. call _build_queryrunner to get the runner.
+            runner = self._build_queryrunner(query_name)
+
             # 3. call _execute_internal to process the request.
             parsed_response = self._execute_internal(runner, parsed_request, context)
 
@@ -250,8 +247,6 @@
             # TODO Identify Malformed Query Types
             # Send Logs to configured NENA Logging Services
             nenalog.create_NENA_log_events(data, query_name, starttime, response, endtime, conf)
-
-            # self._audit_transaction(activity_id, parsed_request, starttime, parsed_response, endtime, context)
 
             self._logger.debug(response)
             self._logger.info('Finished LoST query execution . . .')
@@ -260,25 +255,15 @@
             endtime = datetime.datetime.now(tz=pytz.utc)
             self._audit_diagnostics(activity_id, e)
             self._logger.error(e)
-<<<<<<< HEAD
-            # TODO - handle exceptions
-            error_template = """<?xml version="1.0" encoding="UTF-8"?>
-            <errors xmlns="urn:ietf:params:xml:ns:lost1"  source="{0}">
-                <internalError message="{1}" xml:lang="en"/>
-            </errors>
-            """
-            response = error_template.format('authoritative.example', str(e)).encode()
-        finally:
-            if parsed_response is None:
-                parsed_response = etree.fromstring(response)
-            self._audit_transaction(activity_id, parsed_request, starttime, parsed_response, endtime, context)
-=======
             source_uri = conf.get('Service', 'source_uri', as_object=False, required=False)
             if isinstance(e, etree.LxmlError):
                 response = exp.build_error_response(exp.BadRequestException(str(e), None), source_uri)
             else:
                 response = exp.build_error_response(e, source_uri)
->>>>>>> e3a790f8
+        finally:
+            if parsed_response is None:
+                parsed_response = etree.fromstring(response)
+            self._audit_transaction(activity_id, parsed_request, starttime, parsed_response, endtime, context)
 
         return response
 

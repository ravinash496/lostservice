--- conflicted
+++ resolved
@@ -322,15 +322,12 @@
                                                                  endtime, context,
                                                                  parsed_response['latitude'],
                                                                  parsed_response['longitude']))
-<<<<<<< HEAD
-                logger.debug('Audit Logging: Complete')
-=======
             if self.nena_logging_enabled:
                 self.loop.call_soon_threadsafe(
                     functools.partial(nenalog.create_NENA_log_events, data, query_name, starttime, response, endtime,
                                       conf))
 
->>>>>>> a056db28
+                logger.debug('Audit Logging: Complete')
         return response
 
     def _audit_transaction(self, activity_id, parsed_request, start_time, parsed_response, end_time, context,

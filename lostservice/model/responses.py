--- conflicted
+++ resolved
@@ -24,97 +24,14 @@
     """
     findService response class.
     """
-<<<<<<< HEAD
-=======
-    def __init__(self, displayname=None, serviceurn=None, routeuri=None, servicenum=None, path=None, locationused=None, lastupdate=None, source=None, sourceid=None, expires=None, value_or_reference=None, non_lost_data=None, profile=None):
->>>>>>> 4ae75901
 
     def __init__(self, response_mapping_list = []):
         """
  
         """
         super(FindServiceResponse, self).__init__()
-<<<<<<< HEAD
-=======
-        self._displayname = displayname
-        self._serviceurn = serviceurn
-        self._routeuri = routeuri
-        self._servicenum = servicenum
-        self._path = path
-        self._locationused = locationused
-        self._lastupdate = lastupdate
-        self._source = source
-        self._sourceid = sourceid
-        self._expires = expires
-        self._value_or_reference = value_or_reference
-        self._profile = profile
-        self._non_lost_data = non_lost_data
 
-    @property
-    def displayname(self):
-        """
-        The value of the displayname field.
 
-        :rtype: string
-        """
-        return self._displayname
-
-    @displayname.setter
-    def displayname(self, value):
-        self._displayname = value
-
-    @property
-    def serviceurn(self):
-        """
-        The value of the serviceurn field.
-
-        :rtype: string
-        """
-        return self._serviceurn
-
-    @serviceurn.setter
-    def serviceurn(self, value):
-        self._serviceurn = value
-
-    @property
-    def routeuri(self):
-        """
-        The value of the routeuri field.
-
-        :rtype: string
-        """
-        return self._routeuri
-
-    @routeuri.setter
-    def routeuri(self, value):
-        self._routeuri = value
-
-    @property
-    def servicenum(self):
-        """
-        The value of the servicenum field.
-
-        :rtype: string
-        """
-        return self._servicenum
-
-    @servicenum.setter
-    def servicenum(self, value):
-        self._servicenum = value
-
-    @property
-    def path(self):
-        """
-        The mapping resolution path.
-
-        :rtype: A list of ``str``
-        """
-        return self._path
-
-    @path.setter
-    def path(self, value):
-        self._path = value
->>>>>>> 4ae75901
 
     @property
     def response_mapping_list(self):
@@ -129,30 +46,6 @@
     @response_mapping_list.setter
     def response_mapping_list(self, value):
         self._response_mapping_list = value
-
-    @property
-    def non_lost_data(self):
-        """
-
-        :rtype: string
-        """
-        return self._non_lost_data
-
-    @non_lost_data.setter
-    def non_lost_data(self, value):
-        self._non_lost_data = value
-
-    @property
-    def profile(self):
-        """
-
-        :rtype: string
-        """
-        return self._profile
-
-    @profile.setter
-    def profile(self, value):
-        self._profile = value
 
 
 class ListServicesResponse(Response):
